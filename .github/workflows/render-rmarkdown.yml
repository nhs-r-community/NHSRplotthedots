--- conflicted
+++ resolved
@@ -26,11 +26,7 @@
         with:
           extra-packages: any::rmarkdown
 
-<<<<<<< HEAD
-      - name: Render Rmarkdown files and Commit Results
-=======
       - name: Render README.Rmd and commit results
->>>>>>> 380fc0f1
         run: |
           Rscript -e 'if (file.exists("README.Rmd")) rmarkdown::render("README.Rmd", output_format = "md_document")'
           git config --local user.name "$GITHUB_ACTOR"
