--- conflicted
+++ resolved
@@ -15,21 +15,12 @@
             email = "francis.barton@nhs.net",
             role = "aut",
             comment = c(ORCID = "0000-0002-5650-1176")
-<<<<<<< HEAD
           ),
           person("NHS-R community",
             email = "nhs.rcommunity@nhs.net",
             role = "cph"
           )
         )
-=======
-        ),
-        person("NHS-R community",
-            email = "nhs.rcommunity@nhs.net",
-            role = "cph"
-        )
-    )
->>>>>>> 7a46095b
 Maintainer: Christopher Reading <christopher.reading1@nhs.net>
 Description: Provides tools for drawing Statistical Process Control (SPC) charts. This package supports the NHSE/I programme 'Making Data Count', and allows users to draw XmR charts, use change points and apply rules with summary indicators for when rules are breached.
 URL: https://nhs-r-community.github.io/NHSRplotthedots,
