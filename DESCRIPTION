Package: NHSRplotthedots
Type: Package
Title: Draw XmR Charts for NHSE/I 'Making Data Count' Programme
Version: 0.1.0.9000
Authors@R: c(
          person("Christopher", "Reading", ,"christopher.reading1@nhs.net", c("cre", "aut")),
          person("Simon", "Wellesley-Miller", ,"simon.wellesley-miller@nhs.net", "aut"),
          person("Zoë", "Turner", , "Zoe.Turner2@nottshc.nhs.uk", "aut", comment = c(ORCID = "0000-0003-1033-9158")),
          person("Tom", "Jemmett", ,"thomas.jemmett@nhs.net", "aut", comment = c(ORCID="0000-0002-6943-2990")),
          person("Tom", "Smith", ,"thomas.smith5@nuh.nhs.uk", "aut"),
          person("Chris", "Mainey", ,"c.mainey@nhs.net", "aut", comment = c(ORCID ="0000-0002-3018-6171")),
          person("John", "MacKintosh", ,"john.mackintosh3@nhs.scot", "aut"),
          person("Marcos", "Fabietti", ,"marcos.fabietti@nuh.nhs.uk", "aut"),
<<<<<<< HEAD
        person("Fran", "Barton",
=======
          person("Fran", "Barton",
>>>>>>> 10d5dc06
            email = "francis.barton@nhs.net",
            role = "aut",
            comment = c(ORCID = "0000-0002-5650-1176")
        ),
    person("NHS-R community",
        email = "nhs.rcommunity@nhs.net",
        role = "cph"
    )
          )
Maintainer: Christopher Reading <christopher.reading1@nhs.net>
Description: Provides tools for drawing Statistical Process Control (SPC) charts. This package supports the NHSE/I programme 'Making Data Count', and allows users to draw XmR charts, use change points and apply rules with summary indicators for when rules are breached.
URL: https://nhs-r-community.github.io/NHSRplotthedots,
    https://github.com/nhs-r-community/NHSRplotthedots
BugReports: https://nhs-r-community.github.io/NHSRplotthedots/issues
License: MIT + file LICENSE
Encoding: UTF-8
RoxygenNote: 7.3.2
Roxygen: list(markdown = TRUE)
Imports: 
    assertthat,
    base64enc,
    crayon,
    dplyr,
    ggplot2,
    grid,
    magrittr,
    plotly,
    rlang,
    rsvg,
    scales,
    stringr,
    tidyselect (>= 1.2.0)
Suggests: 
    covr,
    hexSticker,
    knitr,
    lintr (>= 3.0.0),
    mockery,
    NHSRdatasets,
    pillar,
    rmarkdown,
    spelling,
    testthat (>= 3.0.0),
    tibble,
    utils,
    withr
Depends: R (>= 4.1.0)
VignetteBuilder: knitr
Config/testthat/edition: 3
Language: en-US<|MERGE_RESOLUTION|>--- conflicted
+++ resolved
@@ -11,19 +11,15 @@
           person("Chris", "Mainey", ,"c.mainey@nhs.net", "aut", comment = c(ORCID ="0000-0002-3018-6171")),
           person("John", "MacKintosh", ,"john.mackintosh3@nhs.scot", "aut"),
           person("Marcos", "Fabietti", ,"marcos.fabietti@nuh.nhs.uk", "aut"),
-<<<<<<< HEAD
         person("Fran", "Barton",
-=======
-          person("Fran", "Barton",
->>>>>>> 10d5dc06
             email = "francis.barton@nhs.net",
             role = "aut",
             comment = c(ORCID = "0000-0002-5650-1176")
         ),
-    person("NHS-R community",
-        email = "nhs.rcommunity@nhs.net",
-        role = "cph"
-    )
+        person("NHS-R community",
+            email = "nhs.rcommunity@nhs.net",
+            role = "cph"
+        )
           )
 Maintainer: Christopher Reading <christopher.reading1@nhs.net>
 Description: Provides tools for drawing Statistical Process Control (SPC) charts. This package supports the NHSE/I programme 'Making Data Count', and allows users to draw XmR charts, use change points and apply rules with summary indicators for when rules are breached.
