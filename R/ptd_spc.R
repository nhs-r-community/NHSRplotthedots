--- conflicted
+++ resolved
@@ -114,12 +114,9 @@
   df <- .data %>%
     ptd_spc_standard(options) %>%
     ptd_calculate_point_type(improvement_direction) %>%
-<<<<<<< HEAD
-    ptd_add_short_group_warnings()
-=======
+    ptd_add_short_group_warnings() %>%
     # add target column: we need to have called ptd_spc_standard to add the facet field
     ptd_add_target_column(target)
->>>>>>> edb1faa8
 
   class(df) <- c("ptd_spc_df", class(df))
   attr(df, "options") <- options
