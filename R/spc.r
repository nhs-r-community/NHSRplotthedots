--- conflicted
+++ resolved
@@ -50,20 +50,6 @@
   trajectoryField <- options$trajectory[[1]]
   targetField <- options$target[[1]]
 
-<<<<<<< HEAD
-  # Setting internal variables and default values
-
-  #set y axis breaks
-  if(!(is.null(options$yAxisBreaks))){
-    yaxis <- c(df$y,df$upl,df$lpl)
-    start <- floor(min(yaxis,na.rm = TRUE)/options$yAxisBreaks) * options$yAxisBreaks
-    end <- max(yaxis,na.rm = TRUE)
-    yaxislabels <- seq(from = start, to = end, by = options$yAxisBreaks)
-  }
-
-  #set improvement direction
-  if(!(is.null(options$improvementDirection))){ 
-=======
   # Check validity of inputs
   if(!(is.null(options)) && !(is.list(options))){ # If spcOptions supplied, check that options objecti s a list
     stop("Options argument should be a list.")
@@ -72,7 +58,6 @@
     stop("Data.frame argument is not a data.frame.")
   }
   if(!(is.null(options$improvementDirection))){ # Check improvement direction supplied is either increase/decrease or 1/-1
->>>>>>> 74060f84
     if(options$improvementDirection == "increase" || options$improvementDirection == 1){
       improvementDirection <- 1
     } else if(options$improvementDirection == "decrease" || options$improvementDirection == -1){
