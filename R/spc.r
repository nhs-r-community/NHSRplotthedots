#' SPC Plotting Function
#'
#' `spc` returns a plot object or data table with SPC values using NHSI 'plot the dots' logic.
#'
#' This function is designed to produce consistent SPC charts
#' across Information Department reporting, according to the 'plot the dots'
#' logic produced by NHSI. The function can return either a plot or data frame.
#'
#'
#' @param data.frame A data frame containing a value field, a date field,
#' and a category field (if for faceting). There should be no gaps in the time series
#' for each category.
#' @param valueField Specify the field name which contains the value data, to be plotted on y axis.
#' Field name can be specified using non-standard evaluation (i.e. no quotation marks).
#' @param dateField Specify the field name which contains the date data, to be plotted on x axis.
#' Field name can be specified using non-standard evaluation (i.e. no quotation marks).
#' @param facetField Optional: Specify field name which contains a grouping/faceting variable. SPC logic will be applied to each group separately, with outputs combined. Currently accepts 1 variable only.
#' Field name can be specified using non-standard evaluation (i.e. no quotation marks).
#' @param options Optional: A list object containing additional control and formatting properties. Preferably created using the spcOptions function.
#'
#' @export spc


#' @import dplyr
#' @import ggplot2
#' @import scales
#' @importFrom rlang .data

spc <- function(
  data.frame
  ,valueField
  ,dateField
  ,facetField = NULL
  ,options = NULL ## options: target, trajectory, rebase, data as percentages, title, x title, y title, x axis break frequency, pointSize, returnChart, display legend
) {

  #validate all inputs.  Validation problems will generate an error and stop code execution.
  validateParameters(data.frame, valueField, dateField, facetField, options)

  if(is.null(facetField)){ # If no facet field specified, bind a pseudo-facet field for grouping/joining purposes
    facetField <- "pseudo_facet_col_name"
  }

  df <- spcStandard(data.frame, valueField, dateField, facetField, options)


<<<<<<< HEAD
  # Setting internal variables and default values

  #set y axis breaks
  if(!(is.null(options$yAxisBreaks))){
    yaxis <- c(df$y,df$upl,df$lpl)
    start <- floor(min(yaxis,na.rm = TRUE)/options$yAxisBreaks) * options$yAxisBreaks
    end <- max(yaxis,na.rm = TRUE)
    yaxislabels <- seq(from = start, to = end, by = options$yAxisBreaks)
  }

  #set improvement direction
  if(!(is.null(options$improvementDirection))){ 
=======
  # Declare improvement direction as integer
  if(!(is.null(options$improvementDirection))){
>>>>>>> fd96e456
    if(options$improvementDirection == "increase" || options$improvementDirection == 1){
      improvementDirection <- 1
    } else if(options$improvementDirection == "decrease" || options$improvementDirection == -1){
      improvementDirection <- -1
    }
  } else {
    improvementDirection <- 1
  }

  #set output chart
  if(!(is.null(options$outputChart))){ # Check if chart required as output
    if(options$outputChart == TRUE){
      outputChart <- 1
    } else if(options$outputChart == FALSE){
      outputChart <- 0
    }
  } else {
    outputChart <- 1
  }

  #set x axis breaks
  if(!(is.null(options$xAxisBreaks))){
    xaxis <- df$x
    start <- min(xaxis,na.rm = TRUE)
    end <- max(xaxis,na.rm = TRUE)
    xaxislabels <- seq.Date(from = as.Date(start), to = as.Date(end), by = options$xAxisBreaks)
  } else {
    xaxislabels <- df$x
  }

  #set point size
  if(!(is.null(options$pointSize))){
    pointSize <- options$pointSize
  } else {
    pointSize = 2
  }

  #set x axis date format
  if(!(is.null(options$xAxisDateFormat))){
    xAxisDateFormat <- options$xAxisDateFormat
  } else {
    xAxisDateFormat <- "%d/%m/%Y"
  }

  #set main plot title
  if(!(is.null(options$mainTitle))){
    plottitle <- options$mainTitle
  } else {
    plottitle <- "SPC Chart"
  }

  #set x axis label
  if(!(is.null(options$xAxisLabel))){
    xlabel <- options$xAxisLabel
  } else {
    xlabel <- "Date"
  }

  #set y axis label
  if(!(is.null(options$yAxisLabel))){
    ylabel <- options$yAxisLabel
  } else {
    ylabel <- "Value"
  }
  
  #set y axis breaks
  if(!(is.null(options$yAxisBreaks))){
    yAxisBreaks <- options$yAxisBreaks
  } else {
    yAxisBreaks <- NULL
  }

  #set x axis fixed scaling for facet plots
  if(!(is.null(options$fixedXAxisMultiple))){
    scaleXFixed <- options$fixedXAxis
  } else {
    scaleXFixed <- TRUE
  }

  #set y axis fixed scaling for facet plots
  if(!(is.null(options$fixedYAxisMultiple))){
    scaleYFixed <- options$fixedYAxis
  } else {
    scaleYFixed <- TRUE
  }
  facetScales <- if(scaleYFixed == TRUE && scaleXFixed == TRUE){ # For multiple facet chart, derived fixed/free scales value from x and y axis properties
    "fixed"
  } else if (scaleYFixed == TRUE && scaleXFixed == FALSE){
    "free_x"
  } else if (scaleYFixed == FALSE && scaleXFixed == TRUE){
    "free_y"
  } else if (scaleYFixed == FALSE && scaleXFixed == FALSE){
    "free"
  }



  #set percentage y axis
  if(!(is.null(options$percentageYAxis))){ # Check if Y values are percentages
    if(is.numeric(options$percentageYAxis)){
      convertToPercentages <- options$percentageYAxis
    } else if (is.logical(options$percentageYAxis)){
      convertToPercentages <- 0.1 * as.numeric(options$percentageYAxis)
    }
  } else {
    convertToPercentages <- 0
  }


  ## Plot the dots SPC logic ----
  df <- calculatePointHighlighting(df, improvementDirection)

  ## Create ggplot using plot the dots colours OR output data frame ----
  # Create chart if required
  if(outputChart == 1){

    #build a list of plotOptions to pass into the createGgplot() function
    plotOptions <- list(
      pointSize = pointSize,
      plottitle = plottitle,
      xlabel = xlabel,
      ylabel = ylabel,
      xaxislabels = xaxislabels,
      xAxisDateFormat = xAxisDateFormat,
      convertToPercentages = convertToPercentages,
      facetScales = facetScales,
      yAxisBreaks = yAxisBreaks
    )

    #make and return the plot
    plot <- createGgplot(df, facetField, plotOptions)
    return(plot)

  } else if(outputChart == 0){

    #or return the calculated dataframe
    return(df)

  }
}

<|MERGE_RESOLUTION|>--- conflicted
+++ resolved
@@ -43,24 +43,8 @@
 
   df <- spcStandard(data.frame, valueField, dateField, facetField, options)
 
-
-<<<<<<< HEAD
-  # Setting internal variables and default values
-
-  #set y axis breaks
-  if(!(is.null(options$yAxisBreaks))){
-    yaxis <- c(df$y,df$upl,df$lpl)
-    start <- floor(min(yaxis,na.rm = TRUE)/options$yAxisBreaks) * options$yAxisBreaks
-    end <- max(yaxis,na.rm = TRUE)
-    yaxislabels <- seq(from = start, to = end, by = options$yAxisBreaks)
-  }
-
-  #set improvement direction
-  if(!(is.null(options$improvementDirection))){ 
-=======
   # Declare improvement direction as integer
   if(!(is.null(options$improvementDirection))){
->>>>>>> fd96e456
     if(options$improvementDirection == "increase" || options$improvementDirection == 1){
       improvementDirection <- 1
     } else if(options$improvementDirection == "decrease" || options$improvementDirection == -1){
@@ -198,7 +182,6 @@
 
     #or return the calculated dataframe
     return(df)
-
   }
 }
 
