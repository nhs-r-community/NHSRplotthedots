linters: linters_with_defaults(
  line_length_linter(120),
  cyclocomp_linter(23),
  indentation_linter(hanging_indent_style = "tidy"),
  object_name_linter("snake_case"),
  trailing_blank_lines_linter = NULL
  )
exclusions: list(
  "R/ptd_spc_colours.R" = 5
  )
exclude: "# Exclude Linting|#\\s?nolint"
exclude_start: "# Begin Exclude Linting|#\\s?nolint-start"
<<<<<<< HEAD
exclude_end: "# End Exclude Linting|#\\s?nolint-end"
=======
exclude_end: "# End Exclude Linting|#\\s?nolint-end"
>>>>>>> 8ce22933
<|MERGE_RESOLUTION|>--- conflicted
+++ resolved
@@ -10,8 +10,4 @@
   )
 exclude: "# Exclude Linting|#\\s?nolint"
 exclude_start: "# Begin Exclude Linting|#\\s?nolint-start"
-<<<<<<< HEAD
-exclude_end: "# End Exclude Linting|#\\s?nolint-end"
-=======
-exclude_end: "# End Exclude Linting|#\\s?nolint-end"
->>>>>>> 8ce22933
+exclude_end: "# End Exclude Linting|#\\s?nolint-end"