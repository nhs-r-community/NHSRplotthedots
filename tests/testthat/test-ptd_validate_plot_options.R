<<<<<<< HEAD
library(testthat)
library(mockery)

# ptd_validate_plot_options() ----
test_that("it handles point_size correctly", {
  # these should run fine
  ptd_validate_plot_options(point_size = NULL)
  ptd_validate_plot_options(point_size = 5)

  # these will error
  em <- "The point_size argument must be a single number greater than 0 and less than or equal to 10." # nolint
  expect_error(ptd_validate_plot_options(point_size = "a"), em)
  expect_error(ptd_validate_plot_options(point_size = 0), em)
  expect_error(ptd_validate_plot_options(point_size = 11), em)
  expect_error(ptd_validate_plot_options(point_size = c(5, 5)), em)
})

test_that("it handles percentage_y_axis correctly", {
  # these should run fine
  ptd_validate_plot_options(percentage_y_axis = NULL)
  ptd_validate_plot_options(percentage_y_axis = TRUE)
  ptd_validate_plot_options(percentage_y_axis = FALSE)

  # these will error
  em <- "The percentage_y_axis argument must a single logical."
  expect_error(ptd_validate_plot_options(percentage_y_axis = "a"), em)
  expect_error(ptd_validate_plot_options(percentage_y_axis = -1), em)
  expect_error(ptd_validate_plot_options(percentage_y_axis = 2), em)
  expect_error(ptd_validate_plot_options(percentage_y_axis = c(TRUE, FALSE)), em)
})

test_that("it handles main_title correctly", {
  # these should run fine
  ptd_validate_plot_options(main_title = NULL)
  ptd_validate_plot_options(main_title = "title")

  # these will error
  em <- "main_title argument must be a character of length 1."
  expect_error(ptd_validate_plot_options(main_title = 1), em)
  expect_error(ptd_validate_plot_options(main_title = c("a", "b")), em)
})

test_that("it handles x_axis_label correctly", {
  # these should run fine
  ptd_validate_plot_options(x_axis_label = NULL)
  ptd_validate_plot_options(x_axis_label = "title")

  # these will error
  em <- "The x_axis_label argument must be a character of length 1."
  expect_error(ptd_validate_plot_options(x_axis_label = 1), em)
  expect_error(ptd_validate_plot_options(x_axis_label = c("a", "b")), em)
})

test_that("it handles y_axis_label correctly", {
  # these should run fine
  ptd_validate_plot_options(y_axis_label = NULL)
  ptd_validate_plot_options(y_axis_label = "title")

  # these will error
  em <- "The y_axis_label argument must be a character of length 1."
  expect_error(ptd_validate_plot_options(y_axis_label = 1), em)
  expect_error(ptd_validate_plot_options(y_axis_label = c("a", "b")), em)
})

test_that("it handles fixed_x_axis_multiple correctly", {
  # these should run fine
  ptd_validate_plot_options(fixed_x_axis_multiple = NULL)
  ptd_validate_plot_options(fixed_x_axis_multiple = TRUE)

  # these will error
  em <- "The fixed_x_axis_multiple argument must be a logical of length 1."
  expect_error(ptd_validate_plot_options(fixed_x_axis_multiple = 1), em)
  expect_error(ptd_validate_plot_options(fixed_x_axis_multiple = c(TRUE, FALSE)), em)
})

test_that("it handles fixed_y_axis_multiple correctly", {
  # these should run fine
  ptd_validate_plot_options(fixed_y_axis_multiple = NULL)
  ptd_validate_plot_options(fixed_y_axis_multiple = TRUE)

  # these will error
  em <- "The fixed_y_axis_multiple argument must be a logical of length 1."
  expect_error(ptd_validate_plot_options(fixed_y_axis_multiple = 1), em)
  expect_error(ptd_validate_plot_options(fixed_y_axis_multiple = c(TRUE, FALSE)), em)
})

test_that("it handles x_axis_date_format correctly", {
  # these should run fine
  ptd_validate_plot_options(x_axis_date_format = NULL)
  ptd_validate_plot_options(x_axis_date_format = "a")

  # these will error
  em <- "The x_axis_date_format argument must be a character of length 1."
  expect_error(ptd_validate_plot_options(x_axis_date_format = 1), em)
  expect_error(ptd_validate_plot_options(x_axis_date_format = c("a", "b")), em)
})

test_that("it handles x_axis_breaks correctly", {
  # these should run fine
  ptd_validate_plot_options(x_axis_breaks = NULL)
  ptd_validate_plot_options(x_axis_breaks = "1 day")
  ptd_validate_plot_options(x_axis_breaks = "2 days")
  ptd_validate_plot_options(x_axis_breaks = "12 days")
  ptd_validate_plot_options(x_axis_breaks = "1 week")
  ptd_validate_plot_options(x_axis_breaks = "1 month")
  ptd_validate_plot_options(x_axis_breaks = "1 quarter")
  ptd_validate_plot_options(x_axis_breaks = "1 year")

  # these will error
  em <- "The x_axis_breaks argument must be a character of length 1."
  expect_error(ptd_validate_plot_options(x_axis_breaks = 1), em)
  expect_error(ptd_validate_plot_options(x_axis_breaks = c("1 week", "2 weeks")), em)
  expect_error(ptd_validate_plot_options(x_axis_breaks = "week"), em)
})

test_that("it handles y_axis_breaks correctly", {
  # these should run fine
  ptd_validate_plot_options(y_axis_breaks = NULL)
  ptd_validate_plot_options(y_axis_breaks = 1)

  # these will error
  em <- "The y_axis_breaks argument must be a numeric of length 1."
  expect_error(ptd_validate_plot_options(y_axis_breaks = "a"), em)
  expect_error(ptd_validate_plot_options(y_axis_breaks = c(1, 2)), em)
})

test_that("it handles icons_size correctly", {
  # these should run fine
  ptd_validate_plot_options(icons_size = 8L)
  ptd_validate_plot_options(icons_size = 5.2)

  # these will error
  em <- "The icons_size argument must be an integer of length 1."
  expect_error(ptd_validate_plot_options(icons_size = "a"), em, fixed = TRUE)
  expect_error(ptd_validate_plot_options(icons_size = c(8, 2)), em, fixed = TRUE)
})

test_that("it handles icons_position correctly", {
  # these should run fine
  ptd_validate_plot_options(icons_position = "top right")
  ptd_validate_plot_options(icons_position = "bottom right")
  ptd_validate_plot_options(icons_position = "bottom left")
  ptd_validate_plot_options(icons_position = "top left")
  ptd_validate_plot_options(icons_position = "none")

  # these will error
  em <- "The icons_position argument must be one of 'top right', 'bottom right', 'bottom_left', 'top left', or 'none'" # nolint
  expect_error(ptd_validate_plot_options(icons_position = "a"), em, fixed = TRUE)
  expect_error(ptd_validate_plot_options(icons_position = c("top right", "top left")), em, fixed = TRUE) # nolint
})

test_that("it handles colours correctly", {
  # these should run fine
  ptd_validate_plot_options(colours = ptd_spc_colours())

  # these will error
  em <- "The colours argument must be an object created by ptd_spc_colours()."
  expect_error(ptd_validate_plot_options(colours = list()), em)
})

test_that("it handles theme_override correctly", {
  # these should run fine
  ptd_validate_plot_options(theme_override = ggplot2::theme())

  # these will error
  em <- "The theme_override argument must be an object created by theme()."
  expect_error(ptd_validate_plot_options(theme_override = list()), em)
})

test_that("it handles break_lines correctly", {
  # these should run fine
  ptd_validate_plot_options(break_lines = "both")
  ptd_validate_plot_options(break_lines = "limits")
  ptd_validate_plot_options(break_lines = "process")
  ptd_validate_plot_options(break_lines = "none")

  # these will error
  em <- "The break_lines argument must be one of 'both', 'limits', 'process', or 'none'." # nolint
  expect_error(ptd_validate_plot_options(break_lines = list()), em)
  expect_error(ptd_validate_plot_options(break_lines = 1), em)
  expect_error(ptd_validate_plot_options(break_lines = c("both", "limits")), em)
})
=======
library(testthat)
library(mockery)

# ptd_validate_plot_options() ----
test_that("it handles point_size correctly", {
  # these should run fine
  ptd_validate_plot_options(point_size = NULL)
  ptd_validate_plot_options(point_size = 5)

  # these will error
  em <- "point_size must be a single number greater than 0 and less than or equal to 10."
  expect_error(ptd_validate_plot_options(point_size = "a"), em)
  expect_error(ptd_validate_plot_options(point_size = 0), em)
  expect_error(ptd_validate_plot_options(point_size = 11), em)
  expect_error(ptd_validate_plot_options(point_size = c(5, 5)), em)
})

test_that("it handles percentage_y_axis correctly", {
  # these should run fine
  ptd_validate_plot_options(percentage_y_axis = NULL)
  ptd_validate_plot_options(percentage_y_axis = TRUE)
  ptd_validate_plot_options(percentage_y_axis = FALSE)

  # these will error
  em <- "percentage_y_axis argument must a single logical."
  expect_error(ptd_validate_plot_options(percentage_y_axis = "a"), em)
  expect_error(ptd_validate_plot_options(percentage_y_axis = -1), em)
  expect_error(ptd_validate_plot_options(percentage_y_axis = 2), em)
  expect_error(ptd_validate_plot_options(percentage_y_axis = c(TRUE, FALSE)), em)
})

test_that("it handles main_title correctly", {
  # these should run fine
  ptd_validate_plot_options(main_title = NULL)
  ptd_validate_plot_options(main_title = "title")

  # these will error
  em <- "main_title argument must be a character of length 1."
  expect_error(ptd_validate_plot_options(main_title = 1), em)
  expect_error(ptd_validate_plot_options(main_title = c("a", "b")), em)
})

test_that("it handles x_axis_label correctly", {
  # these should run fine
  ptd_validate_plot_options(x_axis_label = NULL)
  ptd_validate_plot_options(x_axis_label = "title")

  # these will error
  em <- "x_axis_label argument must be a character of length 1."
  expect_error(ptd_validate_plot_options(x_axis_label = 1), em)
  expect_error(ptd_validate_plot_options(x_axis_label = c("a", "b")), em)
})

test_that("it handles y_axis_label correctly", {
  # these should run fine
  ptd_validate_plot_options(y_axis_label = NULL)
  ptd_validate_plot_options(y_axis_label = "title")

  # these will error
  em <- "y_axis_label argument must be a character of length 1."
  expect_error(ptd_validate_plot_options(y_axis_label = 1), em)
  expect_error(ptd_validate_plot_options(y_axis_label = c("a", "b")), em)
})

test_that("it handles fixed_x_axis_multiple correctly", {
  # these should run fine
  ptd_validate_plot_options(fixed_x_axis_multiple = NULL)
  ptd_validate_plot_options(fixed_x_axis_multiple = TRUE)

  # these will error
  em <- "fixed_x_axis_multiple argument must be a logical of length 1."
  expect_error(ptd_validate_plot_options(fixed_x_axis_multiple = 1), em)
  expect_error(ptd_validate_plot_options(fixed_x_axis_multiple = c(TRUE, FALSE)), em)
})

test_that("it handles fixed_y_axis_multiple correctly", {
  # these should run fine
  ptd_validate_plot_options(fixed_y_axis_multiple = NULL)
  ptd_validate_plot_options(fixed_y_axis_multiple = TRUE)

  # these will error
  em <- "fixed_y_axis_multiple argument must be a logical of length 1."
  expect_error(ptd_validate_plot_options(fixed_y_axis_multiple = 1), em)
  expect_error(ptd_validate_plot_options(fixed_y_axis_multiple = c(TRUE, FALSE)), em)
})

test_that("it handles x_axis_date_format correctly", {
  # these should run fine
  ptd_validate_plot_options(x_axis_date_format = NULL)
  ptd_validate_plot_options(x_axis_date_format = "a")

  # these will error
  em <- "x_axis_date_format argument must be a character of length 1."
  expect_error(ptd_validate_plot_options(x_axis_date_format = 1), em)
  expect_error(ptd_validate_plot_options(x_axis_date_format = c("a", "b")), em)
})

test_that("it handles x_axis_breaks correctly", {
  # these should run fine
  ptd_validate_plot_options(x_axis_breaks = NULL)
  ptd_validate_plot_options(x_axis_breaks = "1 day")
  ptd_validate_plot_options(x_axis_breaks = "2 days")
  ptd_validate_plot_options(x_axis_breaks = "12 days")
  ptd_validate_plot_options(x_axis_breaks = "1 week")
  ptd_validate_plot_options(x_axis_breaks = "1 month")
  ptd_validate_plot_options(x_axis_breaks = "1 quarter")
  ptd_validate_plot_options(x_axis_breaks = "1 year")

  # these will error
  em <- "x_axis_breaks argument must be a character of length 1."
  expect_error(ptd_validate_plot_options(x_axis_breaks = 1), em)
  expect_error(ptd_validate_plot_options(x_axis_breaks = c("1 week", "2 weeks")), em)
  expect_error(ptd_validate_plot_options(x_axis_breaks = "week"), em)
})

test_that("it handles y_axis_breaks correctly", {
  # these should run fine
  ptd_validate_plot_options(y_axis_breaks = NULL)
  ptd_validate_plot_options(y_axis_breaks = 1)

  # these will error
  em <- "y_axis_breaks argument must be a numeric of length 1."
  expect_error(ptd_validate_plot_options(y_axis_breaks = "a"), em)
  expect_error(ptd_validate_plot_options(y_axis_breaks = c(1, 2)), em)
})

test_that("it handles icons_size correctly", {
  # these should run fine
  ptd_validate_plot_options(icons_size = 8L)
  ptd_validate_plot_options(icons_size = 5.2)

  # these will error
  em <- "icons_size must be an integer of length 1."
  expect_error(ptd_validate_plot_options(icons_size = "a"), em, fixed = TRUE)
  expect_error(ptd_validate_plot_options(icons_size = c(8, 2)), em, fixed = TRUE)
})

test_that("it handles icons_position correctly", {
  # these should run fine
  ptd_validate_plot_options(icons_position = "top right")
  ptd_validate_plot_options(icons_position = "bottom right")
  ptd_validate_plot_options(icons_position = "bottom left")
  ptd_validate_plot_options(icons_position = "top left")
  ptd_validate_plot_options(icons_position = "none")

  # these will error
  em <- "icons_position argument must be one of 'top right', 'bottom right', 'bottom_left', 'top left', or 'none'"
  expect_error(ptd_validate_plot_options(icons_position = "a"), em, fixed = TRUE)
  expect_error(ptd_validate_plot_options(icons_position = c("top right", "top left")), em, fixed = TRUE)
})

test_that("it handles colours correctly", {
  # these should run fine
  ptd_validate_plot_options(colours = ptd_spc_colours())

  # these will error
  em <- "colours must be an object created by ptd_spc_colours()."
  expect_error(ptd_validate_plot_options(colours = list()), em)
})

test_that("it handles theme_override correctly", {
  # these should run fine
  ptd_validate_plot_options(theme_override = ggplot2::theme())

  # these will error
  em <- "theme_override must be an object created by theme()."
  expect_error(ptd_validate_plot_options(theme_override = list()), em)
})

test_that("it handles break_lines correctly", {
  # these should run fine
  ptd_validate_plot_options(break_lines = "both")
  ptd_validate_plot_options(break_lines = "limits")
  ptd_validate_plot_options(break_lines = "process")
  ptd_validate_plot_options(break_lines = "none")

  # these will error
  em <- "break_lines must be one of 'both', 'limits', 'process', or 'none'."
  expect_error(ptd_validate_plot_options(break_lines = list()), em)
  expect_error(ptd_validate_plot_options(break_lines = 1), em)
  expect_error(ptd_validate_plot_options(break_lines = c("both", "limits")), em)
})
>>>>>>> fa5de870
<|MERGE_RESOLUTION|>--- conflicted
+++ resolved
@@ -1,187 +1,3 @@
-<<<<<<< HEAD
-library(testthat)
-library(mockery)
-
-# ptd_validate_plot_options() ----
-test_that("it handles point_size correctly", {
-  # these should run fine
-  ptd_validate_plot_options(point_size = NULL)
-  ptd_validate_plot_options(point_size = 5)
-
-  # these will error
-  em <- "The point_size argument must be a single number greater than 0 and less than or equal to 10." # nolint
-  expect_error(ptd_validate_plot_options(point_size = "a"), em)
-  expect_error(ptd_validate_plot_options(point_size = 0), em)
-  expect_error(ptd_validate_plot_options(point_size = 11), em)
-  expect_error(ptd_validate_plot_options(point_size = c(5, 5)), em)
-})
-
-test_that("it handles percentage_y_axis correctly", {
-  # these should run fine
-  ptd_validate_plot_options(percentage_y_axis = NULL)
-  ptd_validate_plot_options(percentage_y_axis = TRUE)
-  ptd_validate_plot_options(percentage_y_axis = FALSE)
-
-  # these will error
-  em <- "The percentage_y_axis argument must a single logical."
-  expect_error(ptd_validate_plot_options(percentage_y_axis = "a"), em)
-  expect_error(ptd_validate_plot_options(percentage_y_axis = -1), em)
-  expect_error(ptd_validate_plot_options(percentage_y_axis = 2), em)
-  expect_error(ptd_validate_plot_options(percentage_y_axis = c(TRUE, FALSE)), em)
-})
-
-test_that("it handles main_title correctly", {
-  # these should run fine
-  ptd_validate_plot_options(main_title = NULL)
-  ptd_validate_plot_options(main_title = "title")
-
-  # these will error
-  em <- "main_title argument must be a character of length 1."
-  expect_error(ptd_validate_plot_options(main_title = 1), em)
-  expect_error(ptd_validate_plot_options(main_title = c("a", "b")), em)
-})
-
-test_that("it handles x_axis_label correctly", {
-  # these should run fine
-  ptd_validate_plot_options(x_axis_label = NULL)
-  ptd_validate_plot_options(x_axis_label = "title")
-
-  # these will error
-  em <- "The x_axis_label argument must be a character of length 1."
-  expect_error(ptd_validate_plot_options(x_axis_label = 1), em)
-  expect_error(ptd_validate_plot_options(x_axis_label = c("a", "b")), em)
-})
-
-test_that("it handles y_axis_label correctly", {
-  # these should run fine
-  ptd_validate_plot_options(y_axis_label = NULL)
-  ptd_validate_plot_options(y_axis_label = "title")
-
-  # these will error
-  em <- "The y_axis_label argument must be a character of length 1."
-  expect_error(ptd_validate_plot_options(y_axis_label = 1), em)
-  expect_error(ptd_validate_plot_options(y_axis_label = c("a", "b")), em)
-})
-
-test_that("it handles fixed_x_axis_multiple correctly", {
-  # these should run fine
-  ptd_validate_plot_options(fixed_x_axis_multiple = NULL)
-  ptd_validate_plot_options(fixed_x_axis_multiple = TRUE)
-
-  # these will error
-  em <- "The fixed_x_axis_multiple argument must be a logical of length 1."
-  expect_error(ptd_validate_plot_options(fixed_x_axis_multiple = 1), em)
-  expect_error(ptd_validate_plot_options(fixed_x_axis_multiple = c(TRUE, FALSE)), em)
-})
-
-test_that("it handles fixed_y_axis_multiple correctly", {
-  # these should run fine
-  ptd_validate_plot_options(fixed_y_axis_multiple = NULL)
-  ptd_validate_plot_options(fixed_y_axis_multiple = TRUE)
-
-  # these will error
-  em <- "The fixed_y_axis_multiple argument must be a logical of length 1."
-  expect_error(ptd_validate_plot_options(fixed_y_axis_multiple = 1), em)
-  expect_error(ptd_validate_plot_options(fixed_y_axis_multiple = c(TRUE, FALSE)), em)
-})
-
-test_that("it handles x_axis_date_format correctly", {
-  # these should run fine
-  ptd_validate_plot_options(x_axis_date_format = NULL)
-  ptd_validate_plot_options(x_axis_date_format = "a")
-
-  # these will error
-  em <- "The x_axis_date_format argument must be a character of length 1."
-  expect_error(ptd_validate_plot_options(x_axis_date_format = 1), em)
-  expect_error(ptd_validate_plot_options(x_axis_date_format = c("a", "b")), em)
-})
-
-test_that("it handles x_axis_breaks correctly", {
-  # these should run fine
-  ptd_validate_plot_options(x_axis_breaks = NULL)
-  ptd_validate_plot_options(x_axis_breaks = "1 day")
-  ptd_validate_plot_options(x_axis_breaks = "2 days")
-  ptd_validate_plot_options(x_axis_breaks = "12 days")
-  ptd_validate_plot_options(x_axis_breaks = "1 week")
-  ptd_validate_plot_options(x_axis_breaks = "1 month")
-  ptd_validate_plot_options(x_axis_breaks = "1 quarter")
-  ptd_validate_plot_options(x_axis_breaks = "1 year")
-
-  # these will error
-  em <- "The x_axis_breaks argument must be a character of length 1."
-  expect_error(ptd_validate_plot_options(x_axis_breaks = 1), em)
-  expect_error(ptd_validate_plot_options(x_axis_breaks = c("1 week", "2 weeks")), em)
-  expect_error(ptd_validate_plot_options(x_axis_breaks = "week"), em)
-})
-
-test_that("it handles y_axis_breaks correctly", {
-  # these should run fine
-  ptd_validate_plot_options(y_axis_breaks = NULL)
-  ptd_validate_plot_options(y_axis_breaks = 1)
-
-  # these will error
-  em <- "The y_axis_breaks argument must be a numeric of length 1."
-  expect_error(ptd_validate_plot_options(y_axis_breaks = "a"), em)
-  expect_error(ptd_validate_plot_options(y_axis_breaks = c(1, 2)), em)
-})
-
-test_that("it handles icons_size correctly", {
-  # these should run fine
-  ptd_validate_plot_options(icons_size = 8L)
-  ptd_validate_plot_options(icons_size = 5.2)
-
-  # these will error
-  em <- "The icons_size argument must be an integer of length 1."
-  expect_error(ptd_validate_plot_options(icons_size = "a"), em, fixed = TRUE)
-  expect_error(ptd_validate_plot_options(icons_size = c(8, 2)), em, fixed = TRUE)
-})
-
-test_that("it handles icons_position correctly", {
-  # these should run fine
-  ptd_validate_plot_options(icons_position = "top right")
-  ptd_validate_plot_options(icons_position = "bottom right")
-  ptd_validate_plot_options(icons_position = "bottom left")
-  ptd_validate_plot_options(icons_position = "top left")
-  ptd_validate_plot_options(icons_position = "none")
-
-  # these will error
-  em <- "The icons_position argument must be one of 'top right', 'bottom right', 'bottom_left', 'top left', or 'none'" # nolint
-  expect_error(ptd_validate_plot_options(icons_position = "a"), em, fixed = TRUE)
-  expect_error(ptd_validate_plot_options(icons_position = c("top right", "top left")), em, fixed = TRUE) # nolint
-})
-
-test_that("it handles colours correctly", {
-  # these should run fine
-  ptd_validate_plot_options(colours = ptd_spc_colours())
-
-  # these will error
-  em <- "The colours argument must be an object created by ptd_spc_colours()."
-  expect_error(ptd_validate_plot_options(colours = list()), em)
-})
-
-test_that("it handles theme_override correctly", {
-  # these should run fine
-  ptd_validate_plot_options(theme_override = ggplot2::theme())
-
-  # these will error
-  em <- "The theme_override argument must be an object created by theme()."
-  expect_error(ptd_validate_plot_options(theme_override = list()), em)
-})
-
-test_that("it handles break_lines correctly", {
-  # these should run fine
-  ptd_validate_plot_options(break_lines = "both")
-  ptd_validate_plot_options(break_lines = "limits")
-  ptd_validate_plot_options(break_lines = "process")
-  ptd_validate_plot_options(break_lines = "none")
-
-  # these will error
-  em <- "The break_lines argument must be one of 'both', 'limits', 'process', or 'none'." # nolint
-  expect_error(ptd_validate_plot_options(break_lines = list()), em)
-  expect_error(ptd_validate_plot_options(break_lines = 1), em)
-  expect_error(ptd_validate_plot_options(break_lines = c("both", "limits")), em)
-})
-=======
 library(testthat)
 library(mockery)
 
@@ -363,5 +179,4 @@
   expect_error(ptd_validate_plot_options(break_lines = list()), em)
   expect_error(ptd_validate_plot_options(break_lines = 1), em)
   expect_error(ptd_validate_plot_options(break_lines = c("both", "limits")), em)
-})
->>>>>>> fa5de870
+})