--- conflicted
+++ resolved
@@ -1,868 +1,424 @@
-<<<<<<< HEAD
-library(testthat)
-library(mockery)
-library(ggplot2, warn.conflicts = FALSE)
-
-# ptd_create_ggplot() ----
-test_that("it raises an error if unknown arguments are passed", {
-  expect_warning(
-    try(
-      ptd_create_ggplot(NULL, X = 1, Y = 2),
-      silent = TRUE
-    ),
-    paste0(
-      "Unknown arguments provided by plot: X, Y.\n",
-      "Check for common spelling mistakes in arguments."
-    ),
-    fixed = TRUE
-  )
-})
-
-test_that("it raises an error is x is not a ptd_spc_df object", {
-  expect_error(
-    ptd_create_ggplot(data.frame(x = 1, y = 2)),
-    "x argument must be an 'ptd_spc_df' object, created by ptd_spc()."
-  )
-})
-
-test_that("it calls ptd_validate_plot_options", {
-  m <- mock(stop())
-  stub(ptd_create_ggplot, "ptd_validate_plot_options", m)
-  stub(ptd_create_ggplot, "match.arg", identity)
-
-  try(
-    ptd_create_ggplot(
-      ptd_spc(data.frame(x = Sys.Date() + 1:20, y = rnorm(20)), "y", "x"),
-      "point_size",
-      "percentage_y_axis",
-      "main_title",
-      "x_axis_label",
-      "y_axis_label",
-      "fixed_x_axis_multiple",
-      "fixed_y_axis_multiple",
-      "x_axis_date_format",
-      "x_axis_breaks",
-      "y_axis_breaks",
-      "limit_annotations",
-      "icons_size",
-      "icons_position",
-      "colours",
-      "theme_override",
-      "break_lines"
-    ),
-    silent = TRUE
-  )
-
-  expect_called(m, 1)
-  expect_args(
-    m, 1,
-    "point_size",
-    "percentage_y_axis",
-    "main_title",
-    "x_axis_label",
-    "y_axis_label",
-    "fixed_x_axis_multiple",
-    "fixed_y_axis_multiple",
-    "x_axis_date_format",
-    "x_axis_breaks",
-    "y_axis_breaks",
-    "limit_annotations",
-    "icons_size",
-    "icons_position",
-    "colours",
-    "theme_override",
-    "break_lines"
-  )
-})
-
-test_that("it returns a ggplot object", {
-  set.seed(123)
-  d <- data.frame(x = as.Date("2020-01-01") + 1:20, y = rnorm(20))
-  s <- ptd_spc(d, "y", "x")
-  p <- ptd_create_ggplot(s)
-
-  expect_s3_class(p, c("gg", "ggplot"))
-  expect_length(p$layers, 8)
-  expect_equal(
-    p$labels,
-    list(
-      x = "X",
-      y = "Y",
-      group = NULL,
-      title = "SPC Chart of Y, starting 02/01/2020",
-      caption = NULL,
-      colour = "point_colour",
-      type = "type",
-      icon = "icon"
-    )
-  )
-})
-
-test_that("it facets the plot if facet_field is set", {
-  set.seed(123)
-  d <- data.frame(
-    x = as.Date("2020-01-01") + 1:20,
-    y = rnorm(20),
-    g = rep(c(1, 2), each = 10)
-  )
-
-  withr::with_options(list(ptd_spc.warning_threshold = 10), {
-    s1 <- ptd_spc(d, "y", "x")
-    p1 <- ptd_create_ggplot(s1)
-    expect_equal(p1$facet$vars(), character())
-
-    s2 <- ptd_spc(d, "y", "x", facet_field = "g")
-    p2 <- ptd_create_ggplot(s2)
-    expect_equal(p2$facet$vars(), "f")
-  })
-})
-
-test_that("it sets the x_axis_breaks correctly", {
-  m <- mock()
-  stub(ptd_create_ggplot, "ggplot2::scale_x_datetime", m)
-
-  set.seed(123)
-  d <- data.frame(x = as.POSIXct("2020-01-01") + 1:20, y = rnorm(20))
-  s <- ptd_spc(d, "y", "x")
-
-  attr(d$x, "tzone") <- ""
-
-  # no breaks set
-  p1 <- ptd_create_ggplot(s)
-  p2 <- ptd_create_ggplot(s, x_axis_breaks = "3 days")
-  p3 <- ptd_create_ggplot(s, x_axis_date_format = "%Y-%m-%d")
-  p4 <- ptd_create_ggplot(s, x_axis_breaks = "3 days", x_axis_date_format = "%Y-%m-%d")
-
-  expect_called(m, 4)
-  expect_args(m, 1, breaks = d$x, date_labels = "%d/%m/%y")
-  expect_args(m, 2, date_breaks = "3 days", date_labels = "%d/%m/%y")
-  expect_args(m, 3, breaks = d$x, date_labels = "%Y-%m-%d")
-  expect_args(m, 4, date_breaks = "3 days", date_labels = "%Y-%m-%d")
-})
-
-test_that("it sets x_axis_label correctly", {
-  set.seed(123)
-  d <- data.frame(x = as.Date("2020-01-01") + 1:20, y = rnorm(20))
-  s <- ptd_spc(d, "y", "x")
-
-  p1 <- ptd_create_ggplot(s)
-  expect_equal(p1$labels$x, "X")
-
-  p2 <- ptd_create_ggplot(s, x_axis_label = "X Axis Label")
-  expect_equal(p2$labels$x, "X Axis Label")
-})
-
-test_that("it sets y_axis_label correctly", {
-  set.seed(123)
-  d <- data.frame(x = as.Date("2020-01-01") + 1:20, y = rnorm(20))
-  s <- ptd_spc(d, "y", "x")
-
-  p1 <- ptd_create_ggplot(s)
-  expect_equal(p1$labels$y, "Y")
-
-  p2 <- ptd_create_ggplot(s, y_axis_label = "Y Axis Label")
-  expect_equal(p2$labels$y, "Y Axis Label")
-})
-
-test_that("it sets scales correctly in a faceted plot", {
-  set.seed(123)
-  d <- data.frame(
-    x = as.Date("2020-01-01") + 1:20,
-    y = rnorm(20),
-    g = rep(c(1, 2), each = 10)
-  )
-
-  withr::with_options(list(ptd_spc.warning_threshold = 10), {
-    s <- ptd_spc(d, "y", "x", facet_field = "g")
-  })
-
-  p1 <- ptd_create_ggplot(s)
-  expect_false(p1$facet$params$free$x)
-  expect_false(p1$facet$params$free$y)
-
-  p2 <- ptd_create_ggplot(s, fixed_x_axis_multiple = FALSE)
-  expect_true(p2$facet$params$free$x)
-  expect_false(p2$facet$params$free$y)
-
-  p3 <- ptd_create_ggplot(s, fixed_y_axis_multiple = FALSE)
-  expect_false(p3$facet$params$free$x)
-  expect_true(p3$facet$params$free$y)
-
-  p4 <- ptd_create_ggplot(s, fixed_x_axis_multiple = FALSE, fixed_y_axis_multiple = FALSE)
-  expect_true(p4$facet$params$free$x)
-  expect_true(p4$facet$params$free$y)
-
-  p5 <- ptd_create_ggplot(s, fixed_x_axis_multiple = TRUE, fixed_y_axis_multiple = TRUE)
-  expect_false(p5$facet$params$free$x)
-  expect_false(p5$facet$params$free$y)
-})
-
-test_that("it creates a secondary y axis with percentage scales", {
-  set.seed(123)
-  d <- data.frame(x = as.Date("2020-01-01") + 1:20, y = rnorm(20))
-  s <- ptd_spc(d, "y", "x")
-
-  sec_breaks <- s |>
-    dplyr::select(all_of(c("lpl", "mean_col", "upl"))) |>
-    dplyr::slice_head(n = 1) |>
-    unlist() |>
-    unname()
-
-  p1 <- s |>
-    ptd_create_ggplot(percentage_y_axis = TRUE, label_limits = TRUE)
-  expect_equal(
-    round(sec_breaks, 3),
-    round(p1$scales$scales[[3]]$secondary.axis$breaks, 3)
-  )
-  p2 <- s |>
-    ptd_create_ggplot(percentage_y_axis = TRUE, y_axis_breaks = 0.5, label_limits = TRUE)
-  expect_equal(
-    round(sec_breaks, 3),
-    round(p2$scales$scales[[3]]$secondary.axis$breaks, 3)
-  )
-})
-
-test_that("it creates a secondary y axis with integer scales", {
-  set.seed(123)
-  d <- data.frame(x = as.Date("2020-01-01") + 1:20, y = rnorm(20))
-  s <- ptd_spc(d, "y", "x")
-
-  sec_breaks <- s |>
-    dplyr::select(all_of(c("lpl", "mean_col", "upl"))) |>
-    dplyr::slice_head(n = 1) |>
-    unlist() |>
-    unname()
-
-  p1 <- ptd_create_ggplot(s, percentage_y_axis = FALSE, label_limits = TRUE)
-  expect_equal(p1$scales$scales[[3]]$secondary.axis$breaks, sec_breaks)
-
-  p2 <- ptd_create_ggplot(s, y_axis_breaks = 1, label_limits = TRUE)
-  expect_equal(p2$scales$scales[[3]]$secondary.axis$breaks, sec_breaks)
-})
-
-test_that("it sets the y-axis to percentages if percentage_y_axis is TRUE", {
-  set.seed(123)
-
-  m <- mock()
-  stub(ptd_create_ggplot, "scales::label_percent", m)
-
-  d <- data.frame(x = as.Date("2020-01-01") + 1:20, y = rnorm(20))
-  s <- ptd_spc(d, "y", "x")
-
-  p1 <- ptd_create_ggplot(s, percentage_y_axis = TRUE)
-  p2 <- ptd_create_ggplot(s, percentage_y_axis = TRUE, y_axis_breaks = 0.2)
-
-  expect_called(m, 2)
-  expect_args(m, 1, accuracy = NULL)
-  expect_args(m, 2, accuracy = 0.2)
-})
-
-test_that("it sets the y-axis if y_axis_breaks is provided", {
-  set.seed(123)
-  d <- data.frame(x = as.Date("2020-01-01") + 1:20, y = rnorm(20))
-  s <- ptd_spc(d, "y", "x")
-
-  p1 <- ptd_create_ggplot(s, y_axis_breaks = 1)
-  expect_true(all(diff(p1$scales$scales[[3]]$breaks) == 1))
-
-  p2 <- ptd_create_ggplot(s, y_axis_breaks = 0.5)
-  expect_true(all(diff(p2$scales$scales[[3]]$breaks) == 0.5))
-})
-
-test_that("it adds theme_override to the plot", {
-  set.seed(123)
-  d <- data.frame(x = as.Date("2020-01-01") + 1:20, y = rnorm(20))
-  s <- ptd_spc(d, "y", "x")
-
-  p1 <- ptd_create_ggplot(s)
-  expect_equal(p1$theme$panel.background$fill, NULL)
-
-  p2 <- s |>
-    ptd_create_ggplot(
-      theme_override = ggplot2::theme(panel.background = ggplot2::element_rect("black")) # nolint
-    )
-  expect_equal(p2$theme$panel.background$fill, "black")
-})
-
-test_that("it breaks lines", {
-  set.seed(123)
-
-  d <- data.frame(x = as.Date("2020-01-01") + 1:20, y = rnorm(20))
-  withr::with_options(list(ptd_spc.warning_threshold = 10), {
-    s <- ptd_spc(d, "y", "x", rebase = as.Date("2020-01-01") + 11)
-  })
-
-  p1 <- ptd_create_ggplot(s)
-  expect_null(p1$mapping$group)
-  expect_equal(rlang::eval_tidy(p1$layers[[1]]$mapping$group), rep(0:1, each = 10))
-  expect_equal(rlang::eval_tidy(p1$layers[[2]]$mapping$group), rep(0:1, each = 10))
-  expect_equal(rlang::eval_tidy(p1$layers[[5]]$mapping$group), rep(0:1, each = 10))
-  expect_equal(rlang::eval_tidy(p1$layers[[6]]$mapping$group), rep(0:1, each = 10))
-
-  p2 <- ptd_create_ggplot(s, break_lines = "limits")
-  expect_equal(rlang::eval_tidy(p2$layers[[1]]$mapping$group), rep(0:1, each = 10))
-  expect_equal(rlang::eval_tidy(p2$layers[[2]]$mapping$group), rep(0:1, each = 10))
-  expect_equal(rlang::eval_tidy(p2$layers[[5]]$mapping$group), rep(0:1, each = 10))
-  expect_equal(rlang::eval_tidy(p2$layers[[6]]$mapping$group), 0)
-
-  p3 <- ptd_create_ggplot(s, break_lines = "process")
-  expect_equal(rlang::eval_tidy(p3$layers[[1]]$mapping$group), 0)
-  expect_equal(rlang::eval_tidy(p3$layers[[2]]$mapping$group), 0)
-  expect_equal(rlang::eval_tidy(p3$layers[[5]]$mapping$group), 0)
-  expect_equal(rlang::eval_tidy(p3$layers[[6]]$mapping$group), rep(0:1, each = 10))
-
-  p4 <- ptd_create_ggplot(s, break_lines = "none")
-  expect_equal(rlang::eval_tidy(p4$layers[[1]]$mapping$group), 0)
-  expect_equal(rlang::eval_tidy(p4$layers[[2]]$mapping$group), 0)
-  expect_equal(rlang::eval_tidy(p4$layers[[5]]$mapping$group), 0)
-  expect_equal(rlang::eval_tidy(p4$layers[[6]]$mapping$group), 0)
-})
-
-test_that("it sets the colour of the points based on the type", {
-  m <- mock()
-
-  stub(ptd_create_ggplot, "ggplot2::scale_colour_manual", m)
-
-  set.seed(123)
-  d <- data.frame(x = as.Date("2020-01-01") + seq(20L), y = rnorm(20L)) |>
-    # introduce some special cause variation!
-    dplyr::mutate(
-      across("y", \(y) dplyr::if_else(.data[["x"]] > "2020-01-15", y + 0.5, y))
-    )
-
-  colours_neutral <- list(
-    common_cause              = "#a6a6a6", # grey
-    special_cause_neutral     = "#490092" # purple
-  )
-
-  colours_otherwise <- list(
-    common_cause              = "#a6a6a6", # grey
-    special_cause_improvement = "#00b0f0", # blue
-    special_cause_concern     = "#e46c0a" # orange
-  )
-
-  # case 1: improvement_direction = neutral
-  s1 <- ptd_spc(d, "y", "x", improvement_direction = "neutral")
-  p1 <- ptd_create_ggplot(s1)
-  # case 2: improvement_direction = "increase"
-  s2 <- ptd_spc(d, "y", "x", improvement_direction = "increase")
-  p2 <- ptd_create_ggplot(s2)
-  # case 3: improvement_direction = "decrease"
-  s3 <- ptd_spc(d, "y", "x", improvement_direction = "decrease")
-  p3 <- ptd_create_ggplot(s3)
-
-  expect_called(m, 3)
-  expect_args(m, 1, values = colours_neutral, labels = ptd_title_case)
-  expect_args(m, 2, values = colours_otherwise, labels = ptd_title_case)
-})
-
-test_that("it sets the main title correctly", {
-  d <- data.frame(x = as.Date("2020-01-01") + 1:20, y = rnorm(20), z = rnorm(20))
-  s <- ptd_spc(d, "y", "x")
-
-  p1 <- ptd_create_ggplot(s)
-  expect_equal(p1$labels$title, "SPC Chart of Y, starting 02/01/2020")
-
-  p2 <- ptd_create_ggplot(s, main_title = "Thing")
-  expect_equal(p2$labels$title, "Thing")
-})
-
-test_that("a plot with short rebase group has a warning caption", {
-  d <- data.frame(x = as.Date("2020-01-01") + 1:40, y = rnorm(40))
-  # rebase at midpoint, no short groups
-  s1 <- ptd_spc(d, "y", "x", rebase = as.Date("2020-01-20"))
-  # rebase close to end of points
-  s2 <- suppressWarnings(ptd_spc(d, "y", "x", rebase = as.Date("2020-02-02")))
-
-  p1 <- ptd_create_ggplot(s1)
-  expect_equal(p1$labels$caption, NULL)
-
-  p2 <- ptd_create_ggplot(s2)
-  expect_equal(
-    p2$labels$caption,
-    paste0(
-      "Some trial limits created by groups of fewer than 12 points exist.\n",
-      "These will become more reliable as more data is added."
-    )
-  )
-})
-
-test_that("it doesn't add icons if icons_position is 'none'", {
-  m <- mock()
-  stub(ptd_create_ggplot, "geom_ptd_icon", m)
-
-  set.seed(123)
-  d <- data.frame(
-    x = as.Date("2020-01-01") + 1:20,
-    y = rnorm(20)
-  )
-
-  s1 <- ptd_spc(d, "y", "x", target = 0.5)
-  p1 <- ptd_create_ggplot(s1, icons_position = "top right")
-  p2 <- ptd_create_ggplot(s1, icons_position = "none")
-
-  expect_called(m, 1)
-})
-
-# plot() ----
-test_that("it calls ptd_create_ggplot()", {
-  set.seed(123)
-  s <- ptd_spc(
-    data.frame(
-      x = Sys.Date() + 1:20,
-      y = rnorm(20)
-    ),
-    "y", "x"
-  )
-
-  m <- mock()
-  stub(plot.ptd_spc_df, "ptd_create_ggplot", m)
-  stub(plot.ptd_spc_df, "ptd_spc_colours", "colours")
-  plot(s, main_title = "a", x_axis_label = "b", y_axis_label = "c")
-
-  expect_called(m, 1)
-  expect_args(m, 1, s,
-    point_size = 4,
-    percentage_y_axis = FALSE,
-    main_title = "a",
-    x_axis_label = "b",
-    y_axis_label = "c",
-    fixed_x_axis_multiple = TRUE,
-    fixed_y_axis_multiple = TRUE,
-    x_axis_date_format = "%d/%m/%y",
-    x_axis_breaks = NULL,
-    y_axis_breaks = NULL,
-    limit_annotations = FALSE,
-    icons_size = 8L,
-    icons_position = c("top right", "bottom right", "bottom left", "top left", "none"),
-    colours = "colours",
-    theme_override = NULL,
-    break_lines = "both"
-  )
-})
-=======
-library(testthat)
-library(mockery)
-library(ggplot2, warn.conflicts = FALSE)
-
-# ptd_create_ggplot() ----
-test_that("it raises an error if unknown arguments are passed", {
-  expect_warning(
-    try(
-      ptd_create_ggplot(NULL, X = 1, Y = 2),
-      silent = TRUE
-    ),
-    paste0(
-      "Unknown arguments provided by plot: X, Y.\n",
-      "Check for common spelling mistakes in arguments."
-    ),
-    fixed = TRUE
-  )
-})
-
-test_that("it raises an error is x is not a ptd_spc_df object", {
-  expect_error(
-    ptd_create_ggplot(data.frame(x = 1, y = 2)),
-    "x argument must be an 'ptd_spc_df' object, created by ptd_spc()."
-  )
-})
-
-test_that("it calls ptd_validate_plot_options", {
-  m <- mock(stop())
-  stub(ptd_create_ggplot, "ptd_validate_plot_options", m)
-  stub(ptd_create_ggplot, "match.arg", identity)
-
-  try(
-    ptd_create_ggplot(
-      ptd_spc(data.frame(x = Sys.Date() + seq(20L), y = rnorm(20L)), "y", "x"),
-      "point_size",
-      "percentage_y_axis",
-      "main_title",
-      "x_axis_label",
-      "y_axis_label",
-      "fixed_x_axis_multiple",
-      "fixed_y_axis_multiple",
-      "x_axis_date_format",
-      "x_axis_breaks",
-      "y_axis_breaks",
-      "limit_annotations",
-      "icons_size",
-      "icons_position",
-      "colours",
-      "theme_override",
-      "break_lines"
-    ),
-    silent = TRUE
-  )
-
-  expect_called(m, 1)
-  expect_args(
-    m, 1,
-    "point_size",
-    "percentage_y_axis",
-    "main_title",
-    "x_axis_label",
-    "y_axis_label",
-    "fixed_x_axis_multiple",
-    "fixed_y_axis_multiple",
-    "x_axis_date_format",
-    "x_axis_breaks",
-    "y_axis_breaks",
-    "limit_annotations",
-    "icons_size",
-    "icons_position",
-    "colours",
-    "theme_override",
-    "break_lines"
-  )
-})
-
-test_that("it returns a ggplot object", {
-  set.seed(123)
-  d <- data.frame(x = as.Date("2020-01-01") + seq(20L), y = rnorm(20L))
-  s <- ptd_spc(d, "y", "x")
-  p <- ptd_create_ggplot(s)
-
-  expect_s3_class(p, c("gg", "ggplot"))
-  expect_length(p$layers, 8)
-  expect_equal(
-    p$labels,
-    list(
-      x = "X",
-      y = "Y",
-      group = NULL,
-      title = "SPC Chart of Y, starting 02/01/2020",
-      caption = NULL,
-      colour = "point_colour",
-      type = "type",
-      icon = "icon"
-    )
-  )
-})
-
-test_that("it facets the plot if facet_field is set", {
-  set.seed(123)
-  d <- data.frame(
-    x = as.Date("2020-01-01") + 1:20,
-    y = rnorm(20L),
-    g = rep(c(1L, 2L), each = 10L)
-  )
-
-  withr::with_options(list(ptd_spc.warning_threshold = 10), {
-    s1 <- ptd_spc(d, "y", "x")
-    p1 <- ptd_create_ggplot(s1)
-    expect_equal(p1$facet$vars(), character())
-
-    s2 <- ptd_spc(d, "y", "x", facet_field = "g")
-    p2 <- ptd_create_ggplot(s2)
-    expect_equal(p2$facet$vars(), "f")
-  })
-})
-
-test_that("it sets the x_axis_breaks correctly", {
-  m <- mock()
-  stub(ptd_create_ggplot, "ggplot2::scale_x_datetime", m)
-
-  set.seed(123)
-  d <- data.frame(x = as.POSIXct("2020-01-01") + seq(20L), y = rnorm(20L))
-  s <- ptd_spc(d, "y", "x")
-
-  attr(d$x, "tzone") <- ""
-
-  # no breaks set
-  p1 <- ptd_create_ggplot(s)
-  p2 <- ptd_create_ggplot(s, x_axis_breaks = "3 days")
-  p3 <- ptd_create_ggplot(s, x_axis_date_format = "%Y-%m-%d")
-  p4 <- ptd_create_ggplot(s, x_axis_breaks = "3 days", x_axis_date_format = "%Y-%m-%d")
-
-  expect_called(m, 4)
-  expect_args(m, 1, breaks = d$x, date_labels = "%d/%m/%y")
-  expect_args(m, 2, date_breaks = "3 days", date_labels = "%d/%m/%y")
-  expect_args(m, 3, breaks = d$x, date_labels = "%Y-%m-%d")
-  expect_args(m, 4, date_breaks = "3 days", date_labels = "%Y-%m-%d")
-})
-
-test_that("it sets x_axis_label correctly", {
-  set.seed(123)
-  d <- data.frame(x = as.Date("2020-01-01") + seq(20L), y = rnorm(20L))
-  s <- ptd_spc(d, "y", "x")
-
-  p1 <- ptd_create_ggplot(s)
-  expect_equal(p1$labels$x, "X")
-
-  p2 <- ptd_create_ggplot(s, x_axis_label = "X Axis Label")
-  expect_equal(p2$labels$x, "X Axis Label")
-})
-
-test_that("it sets y_axis_label correctly", {
-  set.seed(123)
-  d <- data.frame(x = as.Date("2020-01-01") + seq(20L), y = rnorm(20L))
-  s <- ptd_spc(d, "y", "x")
-
-  p1 <- ptd_create_ggplot(s)
-  expect_equal(p1$labels$y, "Y")
-
-  p2 <- ptd_create_ggplot(s, y_axis_label = "Y Axis Label")
-  expect_equal(p2$labels$y, "Y Axis Label")
-})
-
-test_that("it sets scales correctly in a faceted plot", {
-  set.seed(123)
-  d <- data.frame(
-    x = as.Date("2020-01-01") + seq(20L),
-    y = rnorm(20L),
-    g = rep(c(1L, 2L), each = 10L)
-  )
-
-  withr::with_options(list(ptd_spc.warning_threshold = 10), {
-    s <- ptd_spc(d, "y", "x", facet_field = "g")
-  })
-
-  p1 <- ptd_create_ggplot(s)
-  expect_false(p1$facet$params$free$x)
-  expect_false(p1$facet$params$free$y)
-
-  p2 <- ptd_create_ggplot(s, fixed_x_axis_multiple = FALSE)
-  expect_true(p2$facet$params$free$x)
-  expect_false(p2$facet$params$free$y)
-
-  p3 <- ptd_create_ggplot(s, fixed_y_axis_multiple = FALSE)
-  expect_false(p3$facet$params$free$x)
-  expect_true(p3$facet$params$free$y)
-
-  p4 <- ptd_create_ggplot(s, fixed_x_axis_multiple = FALSE, fixed_y_axis_multiple = FALSE)
-  expect_true(p4$facet$params$free$x)
-  expect_true(p4$facet$params$free$y)
-
-  p5 <- ptd_create_ggplot(s, fixed_x_axis_multiple = TRUE, fixed_y_axis_multiple = TRUE)
-  expect_false(p5$facet$params$free$x)
-  expect_false(p5$facet$params$free$y)
-})
-
-test_that("it creates a secondary y axis with percentage scales", {
-  set.seed(123)
-  d <- data.frame(x = as.Date("2020-01-01") + seq(20L), y = rnorm(20L))
-  s <- ptd_spc(d, "y", "x")
-
-  sec_breaks <- s |>
-    dplyr::select(all_of(c("lpl", "mean_col", "upl"))) |>
-    dplyr::slice_head(n = 1) |>
-    unlist() |>
-    unname()
-
-  p1 <- s |>
-    ptd_create_ggplot(percentage_y_axis = TRUE, label_limits = TRUE)
-  expect_equal(
-    round(sec_breaks, 3),
-    round(p1$scales$scales[[3]]$secondary.axis$breaks, 3)
-  )
-  p2 <- s |>
-    ptd_create_ggplot(percentage_y_axis = TRUE, y_axis_breaks = 0.5, label_limits = TRUE)
-  expect_equal(
-    round(sec_breaks, 3),
-    round(p2$scales$scales[[3]]$secondary.axis$breaks, 3)
-  )
-})
-
-test_that("it creates a secondary y axis with integer scales", {
-  set.seed(123)
-  d <- data.frame(x = as.Date("2020-01-01") + seq(20L), y = rnorm(20L))
-  s <- ptd_spc(d, "y", "x")
-
-  sec_breaks <- s |>
-    dplyr::select(all_of(c("lpl", "mean_col", "upl"))) |>
-    dplyr::slice_head(n = 1) |>
-    unlist() |>
-    unname()
-
-  p1 <- ptd_create_ggplot(s, percentage_y_axis = FALSE, label_limits = TRUE)
-  expect_equal(p1$scales$scales[[3]]$secondary.axis$breaks, sec_breaks)
-
-  p2 <- ptd_create_ggplot(s, y_axis_breaks = 1, label_limits = TRUE)
-  expect_equal(p2$scales$scales[[3]]$secondary.axis$breaks, sec_breaks)
-})
-
-test_that("it sets the y-axis if y_axis_breaks is provided", {
-  set.seed(123)
-  d <- data.frame(x = as.Date("2020-01-01") + seq(20L), y = rnorm(20L))
-  s <- ptd_spc(d, "y", "x")
-
-  p1 <- ptd_create_ggplot(s, y_axis_breaks = 1)
-  expect_true(all(diff(p1$scales$scales[[3]]$breaks) == 1))
-
-  p2 <- ptd_create_ggplot(s, y_axis_breaks = 0.5)
-  expect_true(all(diff(p2$scales$scales[[3]]$breaks) == 0.5))
-})
-
-test_that("it adds theme_override to the plot", {
-  set.seed(123)
-  d <- data.frame(x = as.Date("2020-01-01") + seq(20L), y = rnorm(20L))
-  s <- ptd_spc(d, "y", "x")
-
-  p1 <- ptd_create_ggplot(s)
-  expect_equal(p1$theme$panel.background$fill, NULL)
-
-  p2 <- s |>
-    ptd_create_ggplot(
-      theme_override = ggplot2::theme(panel.background = ggplot2::element_rect("black")) # nolint
-    )
-  expect_equal(p2$theme$panel.background$fill, "black")
-})
-
-test_that("it breaks lines", {
-  set.seed(123)
-
-  d <- data.frame(x = as.Date("2020-01-01") + seq(20L), y = rnorm(20L))
-  withr::with_options(list(ptd_spc.warning_threshold = 10), {
-    s <- ptd_spc(d, "y", "x", rebase = as.Date("2020-01-01") + 11)
-  })
-
-  p1 <- ptd_create_ggplot(s)
-  expect_null(p1$mapping$group)
-  expect_equal(rlang::eval_tidy(p1$layers[[1]]$mapping$group), rep(0:1, each = 10))
-  expect_equal(rlang::eval_tidy(p1$layers[[2]]$mapping$group), rep(0:1, each = 10))
-  expect_equal(rlang::eval_tidy(p1$layers[[5]]$mapping$group), rep(0:1, each = 10))
-  expect_equal(rlang::eval_tidy(p1$layers[[6]]$mapping$group), rep(0:1, each = 10))
-
-  p2 <- ptd_create_ggplot(s, break_lines = "limits")
-  expect_equal(rlang::eval_tidy(p2$layers[[1]]$mapping$group), rep(0:1, each = 10))
-  expect_equal(rlang::eval_tidy(p2$layers[[2]]$mapping$group), rep(0:1, each = 10))
-  expect_equal(rlang::eval_tidy(p2$layers[[5]]$mapping$group), rep(0:1, each = 10))
-  expect_equal(rlang::eval_tidy(p2$layers[[6]]$mapping$group), 0)
-
-  p3 <- ptd_create_ggplot(s, break_lines = "process")
-  expect_equal(rlang::eval_tidy(p3$layers[[1]]$mapping$group), 0)
-  expect_equal(rlang::eval_tidy(p3$layers[[2]]$mapping$group), 0)
-  expect_equal(rlang::eval_tidy(p3$layers[[5]]$mapping$group), 0)
-  expect_equal(rlang::eval_tidy(p3$layers[[6]]$mapping$group), rep(0:1, each = 10))
-
-  p4 <- ptd_create_ggplot(s, break_lines = "none")
-  expect_equal(rlang::eval_tidy(p4$layers[[1]]$mapping$group), 0)
-  expect_equal(rlang::eval_tidy(p4$layers[[2]]$mapping$group), 0)
-  expect_equal(rlang::eval_tidy(p4$layers[[5]]$mapping$group), 0)
-  expect_equal(rlang::eval_tidy(p4$layers[[6]]$mapping$group), 0)
-})
-
-test_that("it sets the colour of the points based on the type", {
-  m <- mock()
-
-  stub(ptd_create_ggplot, "ggplot2::scale_colour_manual", m)
-
-  set.seed(123)
-  d <- data.frame(x = as.Date("2020-01-01") + seq(20L), y = rnorm(20L)) |>
-    # introduce some special cause variation!
-    dplyr::mutate(
-      across("y", \(y) dplyr::if_else(.data[["x"]] > "2020-01-15", y + 0.5, y))
-    )
-
-  colours_neutral <- list(
-    common_cause              = "#a6a6a6", # grey
-    special_cause_neutral     = "#490092" # purple
-  )
-
-  colours_otherwise <- list(
-    common_cause              = "#a6a6a6", # grey
-    special_cause_improvement = "#00b0f0", # blue
-    special_cause_concern     = "#e46c0a" # orange
-  )
-
-  # case 1: improvement_direction = neutral
-  s1 <- ptd_spc(d, "y", "x", improvement_direction = "neutral")
-  p1 <- ptd_create_ggplot(s1)
-  # case 2: improvement_direction = "increase"
-  s2 <- ptd_spc(d, "y", "x", improvement_direction = "increase")
-  p2 <- ptd_create_ggplot(s2)
-  # case 3: improvement_direction = "decrease"
-  s3 <- ptd_spc(d, "y", "x", improvement_direction = "decrease")
-  p3 <- ptd_create_ggplot(s3)
-
-  expect_called(m, 3)
-  expect_args(m, 1, values = colours_neutral, labels = ptd_title_case)
-  expect_args(m, 2, values = colours_otherwise, labels = ptd_title_case)
-})
-
-test_that("it sets the main title correctly", {
-  d <- data.frame(x = as.Date("2020-01-01") + seq(20L), y = rnorm(20L), z = rnorm(20L))
-  s <- ptd_spc(d, "y", "x")
-
-  p1 <- ptd_create_ggplot(s)
-  expect_equal(p1$labels$title, "SPC Chart of Y, starting 02/01/2020")
-
-  p2 <- ptd_create_ggplot(s, main_title = "Thing")
-  expect_equal(p2$labels$title, "Thing")
-})
-
-test_that("a plot with short rebase group has a warning caption", {
-  d <- data.frame(x = as.Date("2020-01-01") + seq(40L), y = rnorm(40L))
-  # rebase at midpoint, no short groups
-  s1 <- ptd_spc(d, "y", "x", rebase = as.Date("2020-01-20"))
-  # rebase close to end of points
-  s2 <- suppressWarnings(ptd_spc(d, "y", "x", rebase = as.Date("2020-02-02")))
-
-  p1 <- ptd_create_ggplot(s1)
-  expect_equal(p1$labels$caption, NULL)
-
-  p2 <- ptd_create_ggplot(s2)
-  expect_equal(
-    p2$labels$caption,
-    paste0(
-      "Some trial limits created by groups of fewer than 12 points exist.\n",
-      "These will become more reliable as more data is added."
-    )
-  )
-})
-
-test_that("it doesn't add icons if icons_position is 'none'", {
-  m <- mock()
-  stub(ptd_create_ggplot, "geom_ptd_icon", m)
-
-  set.seed(123)
-  d <- data.frame(
-    x = as.Date("2020-01-01") + seq(20L),
-    y = rnorm(20L)
-  )
-
-  s1 <- ptd_spc(d, "y", "x", target = 0.5)
-  p1 <- ptd_create_ggplot(s1, icons_position = "top right")
-  p2 <- ptd_create_ggplot(s1, icons_position = "none")
-
-  expect_called(m, 1)
-})
-
-# plot() ----
-test_that("it calls ptd_create_ggplot()", {
-  set.seed(123)
-  s <- ptd_spc(
-    data.frame(
-      x = Sys.Date() + seq(20L),
-      y = rnorm(20L)
-    ),
-    "y", "x"
-  )
-
-  m <- mock()
-  stub(plot.ptd_spc_df, "ptd_create_ggplot", m)
-  stub(plot.ptd_spc_df, "ptd_spc_colours", "colours")
-  plot(s, main_title = "a", x_axis_label = "b", y_axis_label = "c")
-
-  expect_called(m, 1)
-  expect_args(m, 1, s,
-    point_size = 4,
-    percentage_y_axis = FALSE,
-    main_title = "a",
-    x_axis_label = "b",
-    y_axis_label = "c",
-    fixed_x_axis_multiple = TRUE,
-    fixed_y_axis_multiple = TRUE,
-    x_axis_date_format = "%d/%m/%y",
-    x_axis_breaks = NULL,
-    y_axis_breaks = NULL,
-    limit_annotations = FALSE,
-    icons_size = 8,
-    icons_position = c("top right", "bottom right", "bottom left", "top left", "none"),
-    colours = "colours",
-    theme_override = NULL,
-    break_lines = "both"
-  )
-})
->>>>>>> 8ce22933
+library(testthat)
+library(mockery)
+library(ggplot2, warn.conflicts = FALSE)
+
+# ptd_create_ggplot() ----
+test_that("it raises an error if unknown arguments are passed", {
+  expect_warning(
+    try(
+      ptd_create_ggplot(NULL, X = 1, Y = 2),
+      silent = TRUE
+    ),
+    paste0(
+      "Unknown arguments provided by plot: X, Y.\n",
+      "Check for common spelling mistakes in arguments."
+    ),
+    fixed = TRUE
+  )
+})
+
+test_that("it raises an error is x is not a ptd_spc_df object", {
+  expect_error(
+    ptd_create_ggplot(data.frame(x = 1, y = 2)),
+    "x argument must be an 'ptd_spc_df' object, created by ptd_spc()."
+  )
+})
+
+test_that("it calls ptd_validate_plot_options", {
+  m <- mock(stop())
+  stub(ptd_create_ggplot, "ptd_validate_plot_options", m)
+  stub(ptd_create_ggplot, "match.arg", identity)
+
+  try(
+    ptd_create_ggplot(
+      ptd_spc(data.frame(x = Sys.Date() + seq(20L), y = rnorm(20L)), "y", "x"),
+      "point_size",
+      "percentage_y_axis",
+      "main_title",
+      "x_axis_label",
+      "y_axis_label",
+      "fixed_x_axis_multiple",
+      "fixed_y_axis_multiple",
+      "x_axis_date_format",
+      "x_axis_breaks",
+      "y_axis_breaks",
+      "limit_annotations",
+      "icons_size",
+      "icons_position",
+      "colours",
+      "theme_override",
+      "break_lines"
+    ),
+    silent = TRUE
+  )
+
+  expect_called(m, 1)
+  expect_args(
+    m, 1,
+    "point_size",
+    "percentage_y_axis",
+    "main_title",
+    "x_axis_label",
+    "y_axis_label",
+    "fixed_x_axis_multiple",
+    "fixed_y_axis_multiple",
+    "x_axis_date_format",
+    "x_axis_breaks",
+    "y_axis_breaks",
+    "limit_annotations",
+    "icons_size",
+    "icons_position",
+    "colours",
+    "theme_override",
+    "break_lines"
+  )
+})
+
+test_that("it returns a ggplot object", {
+  set.seed(123)
+  d <- data.frame(x = as.Date("2020-01-01") + seq(20L), y = rnorm(20L))
+  s <- ptd_spc(d, "y", "x")
+  p <- ptd_create_ggplot(s)
+
+  expect_s3_class(p, c("gg", "ggplot"))
+  expect_length(p$layers, 8)
+  expect_equal(
+    p$labels,
+    list(
+      x = "X",
+      y = "Y",
+      group = NULL,
+      title = "SPC Chart of Y, starting 02/01/2020",
+      caption = NULL,
+      colour = "point_colour",
+      type = "type",
+      icon = "icon"
+    )
+  )
+})
+
+test_that("it facets the plot if facet_field is set", {
+  set.seed(123)
+  d <- data.frame(
+    x = as.Date("2020-01-01") + 1:20,
+    y = rnorm(20L),
+    g = rep(c(1L, 2L), each = 10L)
+  )
+
+  withr::with_options(list(ptd_spc.warning_threshold = 10), {
+    s1 <- ptd_spc(d, "y", "x")
+    p1 <- ptd_create_ggplot(s1)
+    expect_equal(p1$facet$vars(), character())
+
+    s2 <- ptd_spc(d, "y", "x", facet_field = "g")
+    p2 <- ptd_create_ggplot(s2)
+    expect_equal(p2$facet$vars(), "f")
+  })
+})
+
+test_that("it sets the x_axis_breaks correctly", {
+  m <- mock()
+  stub(ptd_create_ggplot, "ggplot2::scale_x_datetime", m)
+
+  set.seed(123)
+  d <- data.frame(x = as.POSIXct("2020-01-01") + seq(20L), y = rnorm(20L))
+  s <- ptd_spc(d, "y", "x")
+
+  attr(d$x, "tzone") <- ""
+
+  # no breaks set
+  p1 <- ptd_create_ggplot(s)
+  p2 <- ptd_create_ggplot(s, x_axis_breaks = "3 days")
+  p3 <- ptd_create_ggplot(s, x_axis_date_format = "%Y-%m-%d")
+  p4 <- ptd_create_ggplot(s, x_axis_breaks = "3 days", x_axis_date_format = "%Y-%m-%d")
+
+  expect_called(m, 4)
+  expect_args(m, 1, breaks = d$x, date_labels = "%d/%m/%y")
+  expect_args(m, 2, date_breaks = "3 days", date_labels = "%d/%m/%y")
+  expect_args(m, 3, breaks = d$x, date_labels = "%Y-%m-%d")
+  expect_args(m, 4, date_breaks = "3 days", date_labels = "%Y-%m-%d")
+})
+
+test_that("it sets x_axis_label correctly", {
+  set.seed(123)
+  d <- data.frame(x = as.Date("2020-01-01") + seq(20L), y = rnorm(20L))
+  s <- ptd_spc(d, "y", "x")
+
+  p1 <- ptd_create_ggplot(s)
+  expect_equal(p1$labels$x, "X")
+
+  p2 <- ptd_create_ggplot(s, x_axis_label = "X Axis Label")
+  expect_equal(p2$labels$x, "X Axis Label")
+})
+
+test_that("it sets y_axis_label correctly", {
+  set.seed(123)
+  d <- data.frame(x = as.Date("2020-01-01") + seq(20L), y = rnorm(20L))
+  s <- ptd_spc(d, "y", "x")
+
+  p1 <- ptd_create_ggplot(s)
+  expect_equal(p1$labels$y, "Y")
+
+  p2 <- ptd_create_ggplot(s, y_axis_label = "Y Axis Label")
+  expect_equal(p2$labels$y, "Y Axis Label")
+})
+
+test_that("it sets scales correctly in a faceted plot", {
+  set.seed(123)
+  d <- data.frame(
+    x = as.Date("2020-01-01") + seq(20L),
+    y = rnorm(20L),
+    g = rep(c(1L, 2L), each = 10L)
+  )
+
+  withr::with_options(list(ptd_spc.warning_threshold = 10), {
+    s <- ptd_spc(d, "y", "x", facet_field = "g")
+  })
+
+  p1 <- ptd_create_ggplot(s)
+  expect_false(p1$facet$params$free$x)
+  expect_false(p1$facet$params$free$y)
+
+  p2 <- ptd_create_ggplot(s, fixed_x_axis_multiple = FALSE)
+  expect_true(p2$facet$params$free$x)
+  expect_false(p2$facet$params$free$y)
+
+  p3 <- ptd_create_ggplot(s, fixed_y_axis_multiple = FALSE)
+  expect_false(p3$facet$params$free$x)
+  expect_true(p3$facet$params$free$y)
+
+  p4 <- ptd_create_ggplot(s, fixed_x_axis_multiple = FALSE, fixed_y_axis_multiple = FALSE)
+  expect_true(p4$facet$params$free$x)
+  expect_true(p4$facet$params$free$y)
+
+  p5 <- ptd_create_ggplot(s, fixed_x_axis_multiple = TRUE, fixed_y_axis_multiple = TRUE)
+  expect_false(p5$facet$params$free$x)
+  expect_false(p5$facet$params$free$y)
+})
+
+test_that("it creates a secondary y axis with percentage scales", {
+  set.seed(123)
+  d <- data.frame(x = as.Date("2020-01-01") + seq(20L), y = rnorm(20L))
+  s <- ptd_spc(d, "y", "x")
+
+  sec_breaks <- s |>
+    dplyr::select(all_of(c("lpl", "mean_col", "upl"))) |>
+    dplyr::slice_head(n = 1) |>
+    unlist() |>
+    unname()
+
+  p1 <- s |>
+    ptd_create_ggplot(percentage_y_axis = TRUE, label_limits = TRUE)
+  expect_equal(
+    round(sec_breaks, 3),
+    round(p1$scales$scales[[3]]$secondary.axis$breaks, 3)
+  )
+  p2 <- s |>
+    ptd_create_ggplot(percentage_y_axis = TRUE, y_axis_breaks = 0.5, label_limits = TRUE)
+  expect_equal(
+    round(sec_breaks, 3),
+    round(p2$scales$scales[[3]]$secondary.axis$breaks, 3)
+  )
+})
+
+test_that("it creates a secondary y axis with integer scales", {
+  set.seed(123)
+  d <- data.frame(x = as.Date("2020-01-01") + seq(20L), y = rnorm(20L))
+  s <- ptd_spc(d, "y", "x")
+
+  sec_breaks <- s |>
+    dplyr::select(all_of(c("lpl", "mean_col", "upl"))) |>
+    dplyr::slice_head(n = 1) |>
+    unlist() |>
+    unname()
+
+  p1 <- ptd_create_ggplot(s, percentage_y_axis = FALSE, label_limits = TRUE)
+  expect_equal(p1$scales$scales[[3]]$secondary.axis$breaks, sec_breaks)
+
+  p2 <- ptd_create_ggplot(s, y_axis_breaks = 1, label_limits = TRUE)
+  expect_equal(p2$scales$scales[[3]]$secondary.axis$breaks, sec_breaks)
+})
+
+test_that("it sets the y-axis if y_axis_breaks is provided", {
+  set.seed(123)
+  d <- data.frame(x = as.Date("2020-01-01") + seq(20L), y = rnorm(20L))
+  s <- ptd_spc(d, "y", "x")
+
+  p1 <- ptd_create_ggplot(s, y_axis_breaks = 1)
+  expect_true(all(diff(p1$scales$scales[[3]]$breaks) == 1))
+
+  p2 <- ptd_create_ggplot(s, y_axis_breaks = 0.5)
+  expect_true(all(diff(p2$scales$scales[[3]]$breaks) == 0.5))
+})
+
+test_that("it adds theme_override to the plot", {
+  set.seed(123)
+  d <- data.frame(x = as.Date("2020-01-01") + seq(20L), y = rnorm(20L))
+  s <- ptd_spc(d, "y", "x")
+
+  p1 <- ptd_create_ggplot(s)
+  expect_equal(p1$theme$panel.background$fill, NULL)
+
+  p2 <- s |>
+    ptd_create_ggplot(
+      theme_override = ggplot2::theme(panel.background = ggplot2::element_rect("black")) # nolint
+    )
+  expect_equal(p2$theme$panel.background$fill, "black")
+})
+
+test_that("it breaks lines", {
+  set.seed(123)
+
+  d <- data.frame(x = as.Date("2020-01-01") + seq(20L), y = rnorm(20L))
+  withr::with_options(list(ptd_spc.warning_threshold = 10), {
+    s <- ptd_spc(d, "y", "x", rebase = as.Date("2020-01-01") + 11)
+  })
+
+  p1 <- ptd_create_ggplot(s)
+  expect_null(p1$mapping$group)
+  expect_equal(rlang::eval_tidy(p1$layers[[1]]$mapping$group), rep(0:1, each = 10))
+  expect_equal(rlang::eval_tidy(p1$layers[[2]]$mapping$group), rep(0:1, each = 10))
+  expect_equal(rlang::eval_tidy(p1$layers[[5]]$mapping$group), rep(0:1, each = 10))
+  expect_equal(rlang::eval_tidy(p1$layers[[6]]$mapping$group), rep(0:1, each = 10))
+
+  p2 <- ptd_create_ggplot(s, break_lines = "limits")
+  expect_equal(rlang::eval_tidy(p2$layers[[1]]$mapping$group), rep(0:1, each = 10))
+  expect_equal(rlang::eval_tidy(p2$layers[[2]]$mapping$group), rep(0:1, each = 10))
+  expect_equal(rlang::eval_tidy(p2$layers[[5]]$mapping$group), rep(0:1, each = 10))
+  expect_equal(rlang::eval_tidy(p2$layers[[6]]$mapping$group), 0)
+
+  p3 <- ptd_create_ggplot(s, break_lines = "process")
+  expect_equal(rlang::eval_tidy(p3$layers[[1]]$mapping$group), 0)
+  expect_equal(rlang::eval_tidy(p3$layers[[2]]$mapping$group), 0)
+  expect_equal(rlang::eval_tidy(p3$layers[[5]]$mapping$group), 0)
+  expect_equal(rlang::eval_tidy(p3$layers[[6]]$mapping$group), rep(0:1, each = 10))
+
+  p4 <- ptd_create_ggplot(s, break_lines = "none")
+  expect_equal(rlang::eval_tidy(p4$layers[[1]]$mapping$group), 0)
+  expect_equal(rlang::eval_tidy(p4$layers[[2]]$mapping$group), 0)
+  expect_equal(rlang::eval_tidy(p4$layers[[5]]$mapping$group), 0)
+  expect_equal(rlang::eval_tidy(p4$layers[[6]]$mapping$group), 0)
+})
+
+test_that("it sets the colour of the points based on the type", {
+  m <- mock()
+
+  stub(ptd_create_ggplot, "ggplot2::scale_colour_manual", m)
+
+  set.seed(123)
+  d <- data.frame(x = as.Date("2020-01-01") + seq(20L), y = rnorm(20L)) |>
+    # introduce some special cause variation!
+    dplyr::mutate(
+      across("y", \(y) dplyr::if_else(.data[["x"]] > "2020-01-15", y + 0.5, y))
+    )
+
+  colours_neutral <- list(
+    common_cause              = "#a6a6a6", # grey
+    special_cause_neutral     = "#490092" # purple
+  )
+
+  colours_otherwise <- list(
+    common_cause              = "#a6a6a6", # grey
+    special_cause_improvement = "#00b0f0", # blue
+    special_cause_concern     = "#e46c0a" # orange
+  )
+
+  # case 1: improvement_direction = neutral
+  s1 <- ptd_spc(d, "y", "x", improvement_direction = "neutral")
+  p1 <- ptd_create_ggplot(s1)
+  # case 2: improvement_direction = "increase"
+  s2 <- ptd_spc(d, "y", "x", improvement_direction = "increase")
+  p2 <- ptd_create_ggplot(s2)
+  # case 3: improvement_direction = "decrease"
+  s3 <- ptd_spc(d, "y", "x", improvement_direction = "decrease")
+  p3 <- ptd_create_ggplot(s3)
+
+  expect_called(m, 3)
+  expect_args(m, 1, values = colours_neutral, labels = ptd_title_case)
+  expect_args(m, 2, values = colours_otherwise, labels = ptd_title_case)
+})
+
+test_that("it sets the main title correctly", {
+  d <- data.frame(x = as.Date("2020-01-01") + seq(20L), y = rnorm(20L), z = rnorm(20L))
+  s <- ptd_spc(d, "y", "x")
+
+  p1 <- ptd_create_ggplot(s)
+  expect_equal(p1$labels$title, "SPC Chart of Y, starting 02/01/2020")
+
+  p2 <- ptd_create_ggplot(s, main_title = "Thing")
+  expect_equal(p2$labels$title, "Thing")
+})
+
+test_that("a plot with short rebase group has a warning caption", {
+  d <- data.frame(x = as.Date("2020-01-01") + seq(40L), y = rnorm(40L))
+  # rebase at midpoint, no short groups
+  s1 <- ptd_spc(d, "y", "x", rebase = as.Date("2020-01-20"))
+  # rebase close to end of points
+  s2 <- suppressWarnings(ptd_spc(d, "y", "x", rebase = as.Date("2020-02-02")))
+
+  p1 <- ptd_create_ggplot(s1)
+  expect_equal(p1$labels$caption, NULL)
+
+  p2 <- ptd_create_ggplot(s2)
+  expect_equal(
+    p2$labels$caption,
+    paste0(
+      "Some trial limits created by groups of fewer than 12 points exist.\n",
+      "These will become more reliable as more data is added."
+    )
+  )
+})
+
+test_that("it doesn't add icons if icons_position is 'none'", {
+  m <- mock()
+  stub(ptd_create_ggplot, "geom_ptd_icon", m)
+
+  set.seed(123)
+  d <- data.frame(
+    x = as.Date("2020-01-01") + seq(20L),
+    y = rnorm(20L)
+  )
+
+  s1 <- ptd_spc(d, "y", "x", target = 0.5)
+  p1 <- ptd_create_ggplot(s1, icons_position = "top right")
+  p2 <- ptd_create_ggplot(s1, icons_position = "none")
+
+  expect_called(m, 1)
+})
+
+# plot() ----
+test_that("it calls ptd_create_ggplot()", {
+  set.seed(123)
+  s <- ptd_spc(
+    data.frame(
+      x = Sys.Date() + seq(20L),
+      y = rnorm(20L)
+    ),
+    "y", "x"
+  )
+
+  m <- mock()
+  stub(plot.ptd_spc_df, "ptd_create_ggplot", m)
+  stub(plot.ptd_spc_df, "ptd_spc_colours", "colours")
+  plot(s, main_title = "a", x_axis_label = "b", y_axis_label = "c")
+
+  expect_called(m, 1)
+  expect_args(m, 1, s,
+    point_size = 4,
+    percentage_y_axis = FALSE,
+    main_title = "a",
+    x_axis_label = "b",
+    y_axis_label = "c",
+    fixed_x_axis_multiple = TRUE,
+    fixed_y_axis_multiple = TRUE,
+    x_axis_date_format = "%d/%m/%y",
+    x_axis_breaks = NULL,
+    y_axis_breaks = NULL,
+    limit_annotations = FALSE,
+    icons_size = 8,
+    icons_position = c("top right", "bottom right", "bottom left", "top left", "none"),
+    colours = "colours",
+    theme_override = NULL,
+    break_lines = "both"
+  )
+})