--- conflicted
+++ resolved
@@ -184,10 +184,6 @@
   stub(ptd_spc, "to_datetime", function(x, ...) x)
 
   s1 <- ptd_spc(data, vf, df)
-<<<<<<< HEAD
-  s2 <- ptd_spc(data,
-    value_field = vf, date_field = df, facet_field = ff, rebase = ptd_rebase(), target = ta,
-=======
   s2 <- ptd_spc(
     data,
     value_field = vf, 
@@ -195,7 +191,6 @@
     facet_field = ff, 
     rebase = ptd_rebase(), 
     target = ta,
->>>>>>> 394db750
     trajectory = tr
   )
 
