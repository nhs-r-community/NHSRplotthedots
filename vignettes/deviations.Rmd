---
title: "Deviations from Excel defaults"
output:
  rmarkdown::html_vignette:
    fig_caption: false
vignette: >
  %\VignetteIndexEntry{Deviations from Excel defaults}
  %\VignetteEngine{knitr::rmarkdown}
  %\VignetteEncoding{UTF-8}
---

```{r setup, include = FALSE}
knitr::opts_chunk$set(
  fig.width = 7, fig.height = 5,
  collapse = TRUE,
  comment = "#>"
)
library(dplyr)
library(ggplot2)
library(NHSRplotthedots)
library(NHSRdatasets)
```

The overall intent of this package is to mimic as completely as possible the output available from the [NHSEI Making Data Count][mdc] Excel tools.
However, we have identified some areas where the R implementation should deviate from the main Excel tools.
We have done this only after careful consideration, and we believe there is a benefit to deviating.

This vignette documents what these differences are, and how to set options to over-ride them, so that if you need to you can completely replicate the output that the Excel tools would create.

You may consider this important if for example you are publishing outputs from both the Excel tool and this R tool, and need the outputs to be completely consistent.

## List of Deviations

### 1. Treatment of outlying points

By default, this package will screen outlying points, removing them from the moving range calculation, and hence from the process limits calculation.
This is in line with the published paper:

> Nelson, Lloyd S. (1982) Control Charts for Individual Measurements, _Journal of Quality Technology_ 14(3): 172-173

It is discussed further in the book:

> Provost, Lloyd P. & Murray, Sandra K. (2011) _The Health Care Data Guide: Learning from Data for Improvement_, San Francisco, CA: Jossey-Bass, pp.155, 192


The "Making Data Count" Excel tools do not screen outlying points, and all points are included in the moving range and limits calculations.
If outlying points exist, the process limits on the Excel tools will therefore be wider than if outlying points were screened from the calculation.

This behaviour is controlled by the `screen_outliers` argument.
By default, `screen_outliers = TRUE`.  

To replicate the Excel method, set the argument `screen_outliers = FALSE`.

The two charts below demonstrate the default, and how to over-ride to replicate the Excel tools.

#### R Package Default:

```{r, fig.cap="An SPC chart labelled 'Data' on the y-axis, with dates from 22 March 2021 to 8 April 2021, at 1-day intervals, on the x-axis. From left to right the line shows four grey common cause points followed by a single blue special cause improvement point followed by a further 12 grey common cause points. A caption reports the upper process limit as 4.6, the mean as 1.94 and the lower process limit as -0.72."}
data <- c(1, 2, 1, 2, 10, 1, 2, 1, 2, 1, 2, 1, 2, 1, 2, 1, 2, 1)
date <- seq(as.Date("2021-03-22"), by = 1, length.out = 18)
df <- tibble::tibble(data, date)

# screen_outliers = TRUE by default
spc_data <- ptd_spc(df, value_field = data, date_field = date)
spc_data %>%
  plot() +
  labs(
    caption = paste(
      "UPL = ", round(spc_data$upl[1], 2),
      ", Mean = ", round(spc_data$mean_col[1], 2),
      ", LPL = ", round(spc_data$lpl[1], 2)
    )
  )
```

#### Over-riding to replicate "Making Data Count" Excel output:

```{r, fig.cap="An SPC chart labelled 'Data' on the y-axis, with dates from 22 March 2021 to 8 April 2021, at 1-day intervals, on the x-axis. From left to right the line shows four grey common cause points followed by a single blue special cause improvement point followed by a further 12 grey common cause points. A caption reports the upper process limit as 6.95, the mean as 1.94 and the lower process limit as -3.06."}
# setting screen_outliers = FALSE produces the same output as Excel
spc_data <- ptd_spc(df, value_field = data, date_field = date, screen_outliers = FALSE)
spc_data %>%
  plot() +
  labs(
    caption = paste(
      "UPL = ", round(spc_data$upl[1], 2),
      ", Mean = ", round(spc_data$mean_col[1], 2),
      ", LPL = ", round(spc_data$lpl[1], 2)
    )
  )
```


### 2. Breaking of lines

By default, this package will break process and limit lines when a plot is rebased.
The Excel tool draws all lines as continuous lines.
However, rebasing is a change to the process, so by breaking lines it more clearly indicates that a change in process has happened.

This can be controlled with the `break_lines` argument.
There are 4 possible values:

  * "both" (default)
  * "limit" (to just break the limit lines, but leave the process line connected)
  * "process" (to just break the process line, but leave limit lines connected)
  * "none" (as per the Excel tool).

Examples of these 4 are shown below:

#### R Package Default:

```{r, fig.cap="An SPC chart labelled 'Attendances' on the y-axis, with dates from 1 April 2016 to 1 March 2019, at 1-month intervals, on the x-axis. The dates are presented at 45 degrees to the x-axis. The line chart has three sections, each with twelve grey common cause points on the process line. Each section has its own upper process limit, mean, and lower process limit lines, that are not connected to the lines of another section. The process line is also split into three sections. A caption states 'Some trial limits created by groups of fewer than 12 points exist. These will become more reliable as more data is added.'"}
spc_data <- ae_attendances %>%
  group_by(period) %>%
  summarise(across(attendances, sum)) %>%
  ptd_spc(attendances, period, rebase = as.Date(c("2017-04-01", "2018-04-01")))

plot(spc_data, break_lines = "both")
```

#### Just breaking the limit lines:

```{r, fig.cap="An SPC chart labelled 'Attendances' on the y-axis, with dates from 1 April 2016 to 1 March 2019, at 1-month intervals, on the x-axis. The line chart has three sections, each with twelve grey common cause points on the process line. Each section has its own upper process limit, mean, and lower process limit lines, that are not connected to the lines of another section. The process line is unbroken. A caption states 'Some trial limits created by groups of fewer than 12 points exist. These will become more reliable as more data is added.'"}
plot(spc_data, break_lines = "limits")
```

<<<<<<< HEAD
**just breaking the process line:**
=======
#### Just breaking the process lines:
>>>>>>> 52016dae

```{r, fig.cap="An SPC chart labelled 'Attendances' on the y-axis, with dates from 1 April 2016 to 1 March 2019, at 1-month intervals, on the x-axis. The line chart has three sections, each with twelve grey common cause points on the process line. Each section has its own upper process limit, mean, and lower process limits, but the lines for these are unbroken between sections. The process line is however broken between sections. A caption states 'Some trial limits created by groups of fewer than 12 points exist. These will become more reliable as more data is added.'"}
plot(spc_data, break_lines = "process")
```

#### Over-riding to replicate "Making Data Count" Excel output:

```{r, fig.cap="An SPC chart labelled 'Attendances' on the y-axis, with dates from 1 April 2016 to 1 March 2019, at 1-month intervals, on the x-axis. The line chart has three sections, each with twelve grey common cause points on the process line. Each section has its own upper process limit, mean, and lower process limits, but the lines for these are unbroken between sections. The process line is also unbroken between the sections. A caption states 'Some trial limits created by groups of fewer than 12 points exist. These will become more reliable as more data is added.'"}
plot(spc_data, break_lines = "none")
```

### 3. X Axis Text Angle

As can be seen in the plots above, by default this package will print x axis text rotated by 45 degrees for better utilisation of space, and readability.
Excel's behaviour is to print this text at 90 degrees to the axis. 

Text angle can be over-ridden by passing a ggplot `theme()` into the `theme_override` argument of the plot function.
Any of the modifications documented in the
    [ggplot2 theme documentation][gg_theme]
    can be made, but in this case we just need to modify `axis.text.x`.

#### To re-instate 90 degree axis text:

```{r, fig.cap="An SPC chart labelled 'Attendances' on the y-axis, with dates from 1 April 2016 to 1 March 2019, at 1-month intervals, on the x-axis. The dates are presented at 90 degrees to the x-axis. The line chart has 36 grey common cause points on the process line. There are dashed lines for the upper and lower process limits and a solid line for the mean."}
ae_attendances %>%
  group_by(period) %>%
  summarise(across(attendances, sum)) %>%
  ptd_spc(attendances, period) %>%
  plot(theme_override = theme(axis.text.x = element_text(angle = 90)))
```

---
Find the package code on [GitHub][ptd_gh].

[mdc]: https://www.england.nhs.uk/publication/making-data-count/
[gg_theme]: https://ggplot2.tidyverse.org/reference/theme.html
[ptd_gh]: https://github.com/nhs-r-community/NHSRplotthedots<|MERGE_RESOLUTION|>--- conflicted
+++ resolved
@@ -123,11 +123,7 @@
 plot(spc_data, break_lines = "limits")
 ```
 
-<<<<<<< HEAD
-**just breaking the process line:**
-=======
 #### Just breaking the process lines:
->>>>>>> 52016dae
 
 ```{r, fig.cap="An SPC chart labelled 'Attendances' on the y-axis, with dates from 1 April 2016 to 1 March 2019, at 1-month intervals, on the x-axis. The line chart has three sections, each with twelve grey common cause points on the process line. Each section has its own upper process limit, mean, and lower process limits, but the lines for these are unbroken between sections. The process line is however broken between sections. A caption states 'Some trial limits created by groups of fewer than 12 points exist. These will become more reliable as more data is added.'"}
 plot(spc_data, break_lines = "process")
